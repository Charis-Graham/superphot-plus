import os

import numpy as np
import pytest

from superphot_plus.lightcurve import Lightcurve


def test_create():
    times = np.arange(10)
    fluxes = np.array([100.1, 0.2, 0.3, 0.1, 0.2, 0.3, 0.1, 0.1, 0.1, 0.1])
    bands = np.array(["r", "r", "r", "r", "r", "r", "r", "r", "r", "g"])
    errors = np.array([0.1] * 10)
    lc = Lightcurve(times, fluxes, errors, bands)

    assert np.allclose(times, lc.times)
    assert np.allclose(fluxes, lc.fluxes)
    assert np.allclose(errors, lc.flux_errors)
    assert np.all(bands == lc.bands)
    assert lc.name is None

    # Check the per-band counts
    assert np.all(lc.unique_bands() == np.array(["g", "r"]))
    assert lc.obs_count() == 10
    assert lc.obs_count("r") == 9
    assert lc.obs_count("g") == 1
    assert lc.obs_count("b") == 0

    # Fail a creation
    times2 = np.arange(20)
    with pytest.raises(ValueError):
        lc2 = Lightcurve(times2, fluxes, bands, errors)


def test_max_flux():
    times = np.arange(11)
    fluxes = np.array([1.1, 0.2, 0.3, 0.1, 100.2, 20.3, 0.1, 0.1, 1.1, 0.1, 1000.0])
    bands = np.array(["r", "r", "r", "r", "g", "r", "r", "r", "g", "g", "b"])
    errors = np.array([0.1] * 11)
    lc = Lightcurve(times, fluxes, errors, bands)

    # Test all bands with a standard adjustment (-1.0 * |error|)
    all_max, all_max_t = lc.find_max_flux()
    assert all_max == pytest.approx(999.9)
    assert all_max_t == 10

    # Test g band with a standard adjustment (-1.0 * |error|)
    g_max, g_max_t = lc.find_max_flux(band="g")
    assert g_max == pytest.approx(100.1)
    assert g_max_t == 4

    # Test r band with no adjustment
    r_max, r_max_t = lc.find_max_flux(band="r", error_coeff=0.0)
    assert r_max == pytest.approx(20.3)
    assert r_max_t == 5

    # Test y band gives an error
    with pytest.raises(ValueError, match=r"ERROR: Light curve has no points. band=y"):
        _, _ = lc.find_max_flux(band="y", error_coeff=0.0)


def test_from_file(single_ztf_lightcurve_compressed):
    """Test that we can load a single light curve from pickled file."""
    lc = Lightcurve.from_file(single_ztf_lightcurve_compressed)
    assert len(lc.times) == 19
    assert len(lc.fluxes) == 19
    assert len(lc.flux_errors) == 19
    assert len(lc.bands) == 19
    assert lc.name == "ZTF22abvdwik"

    # Fail when file does not exist.
    with pytest.raises(FileNotFoundError, match="ERROR: File does not exist file_does_not_exist.err"):
        _ = Lightcurve.from_file("file_does_not_exist.err")


def test_write_and_read_single_lightcurve(tmp_path):
    # Create fake data. Note that the first point in the fluxes must be the brightest
    # and the first time stamp must be zero, because of how read_single_lightcurve
    # shifts the times to be zero at the peak.
    times = np.arange(10)
    fluxes = np.array([100.1, 0.2, 0.3, 0.1, 0.2, 0.3, 0.1, 0.1, 0.1, 0.1])
    bands = np.array(["r"] * 10)
    errors = np.array([0.1] * 10)
    lc = Lightcurve(times, fluxes, errors, bands, name="my_test_file")

    filename = os.path.join(tmp_path, "my_test_file.npz")
    lc.save_to_file(filename, overwrite=True)

    # Re-read and check data.
    lc2 = Lightcurve.from_file(filename)
    assert lc2.name == "my_test_file"
    assert np.allclose(lc2.times, times)
    assert np.allclose(lc2.fluxes, fluxes)
    assert np.allclose(lc2.flux_errors, errors)
    assert np.all(lc2.bands == bands)

    # Read the data with a t0_lim of 5.0
    lc3 = Lightcurve.from_file(filename, t0_lim=5.0)
    assert np.all(lc3.times <= 5.0)
    assert len(lc3.fluxes) == 6


def test_write_and_read_single_lightcurve_no_shift(tmp_path):
    # Create fake data. Note that the first point in the fluxes must be the brightest
    # and the first time stamp must be zero, because of how read_single_lightcurve
    # shifts the times to be zero at the peak.
    times = np.array(range(10))
    fluxes = np.array([0.1, 0.2, 0.3, 0.1, 100.2, 0.3, 0.1, 0.1, 0.1, 0.1])
    bands = np.array(["r"] * 10)
    errors = np.array([0.1] * 10)
    lc = Lightcurve(times, fluxes, errors, bands, name="my_test_file2")

    filename = os.path.join(tmp_path, "my_test_file2.npz")
    lc.save_to_file(filename, overwrite=True)

    # Re-read and check data.
    lc2 = Lightcurve.from_file(filename, shift_time=False)
    assert lc.name == "my_test_file2"
    assert np.allclose(lc2.times, times)
    assert np.allclose(lc2.fluxes, fluxes)
    assert np.allclose(lc2.flux_errors, errors)
    assert np.all(lc2.bands == bands)

    # If we do shift, about half the times should be <= 0.
    lc3 = Lightcurve.from_file(filename, shift_time=True)
    assert np.allclose(lc3.times, range(-4, 6))


def test_write_and_read_single_lightcurve_nans(tmp_path):
    times = np.arange(8)
    fluxes = np.array([0.1, 0.2, 0.3, 0.1, 0.2, 0.3, 0.1, 0.0])
    bands = np.array(["g"] * 8)
    errors = np.array([0.1, 0.1, 0.1, 0.1, np.NAN, 0.1, np.NAN, 0.2])
    lc = Lightcurve(times, fluxes, errors, bands, name="my_nan_test_file")

    filename = os.path.join(tmp_path, "my_nan_test_file.npz")
    lc.save_to_file(filename, overwrite=True)

    # Re-read and check data.
    lc2 = Lightcurve.from_file(filename)
    assert lc2.name == "my_nan_test_file"
    assert np.allclose(lc2.times, [0.0, 1.0, 2.0, 3.0, 5.0, 7.0])
    assert np.allclose(lc2.fluxes, [0.1, 0.2, 0.3, 0.1, 0.3, 0.0])
    assert np.allclose(lc2.flux_errors, [0.1, 0.1, 0.1, 0.1, 0.1, 0.2])
    assert np.all(lc2.bands == ["g"] * 6)


def test_sort():
    times = np.array([2.0, 1.0, 0.0, 4.0, 3.0])
    fluxes = np.array([1.0, 2.0, 3.0, 4.0, 5.0])
    bands = np.array(["r", "r", "g", "r", "g"])
    errors = np.array([0.1, 0.2, 0.3, 0.4, 0.5])
    lc = Lightcurve(times, fluxes, errors, bands)
    lc.sort_by_time()

    assert np.all(lc.times == np.array([0.0, 1.0, 2.0, 3.0, 4.0]))
    assert np.all(lc.fluxes == np.array([3.0, 2.0, 1.0, 5.0, 4.0]))
    assert np.all(lc.flux_errors == np.array([0.3, 0.2, 0.1, 0.5, 0.4]))
    assert np.all(lc.bands == np.array(["g", "r", "r", "g", "r"]))


def test_sort_copy():
    times = np.array([2.0, 1.0, 0.0, 4.0, 3.0])
    fluxes = np.array([1.0, 2.0, 3.0, 4.0, 5.0])
    bands = np.array(["r", "r", "g", "r", "g"])
    errors = np.array([0.1, 0.2, 0.3, 0.4, 0.5])
    lc = Lightcurve(times, fluxes, errors, bands)
    lc2 = lc.sort_by_time(in_place=False)

    assert np.all(lc2.times == np.array([0.0, 1.0, 2.0, 3.0, 4.0]))
    assert np.all(lc2.fluxes == np.array([3.0, 2.0, 1.0, 5.0, 4.0]))
    assert np.all(lc2.flux_errors == np.array([0.3, 0.2, 0.1, 0.5, 0.4]))
    assert np.all(lc2.bands == np.array(["g", "r", "r", "g", "r"]))

    assert np.all(lc.times == times)
    assert np.all(lc.fluxes == fluxes)
    assert np.all(lc.flux_errors == errors)
    assert np.all(lc.bands == bands)


def test_filter_bands():
    times = np.arange(9)
    fluxes = np.array(range(10, 19))
    bands = np.array(["r", "r", "g", "r", "g", "b", "g", "i", "r"])
    errors = np.arange(9) / 10.0
    lc = Lightcurve(times, fluxes, errors, bands)
    assert np.all(lc.unique_bands() == np.array(["b", "g", "i", "r"]))

    lc2 = lc.filter_by_band(["r", "g"], in_place=False)

    # New array is filtered.
    assert np.all(lc2.times == np.array([0.0, 1.0, 2.0, 3.0, 4.0, 6.0, 8.0]))
    assert np.all(lc2.fluxes == np.array([10.0, 11.0, 12.0, 13.0, 14.0, 16.0, 18.0]))
    assert np.all(lc2.flux_errors == np.array([0.0, 0.1, 0.2, 0.3, 0.4, 0.6, 0.8]))
    assert np.all(lc2.bands == np.array(["r", "r", "g", "r", "g", "g", "r"]))

    # Original array is unchanged.
    assert np.all(lc.times == times)
    assert np.all(lc.fluxes == fluxes)
    assert np.all(lc.flux_errors == errors)
    assert np.all(lc.bands == bands)

    # Do the filtering in place and check the original.
    lc3 = lc.filter_by_band(["r", "g"], in_place=True)
    assert np.all(lc.times == np.array([0.0, 1.0, 2.0, 3.0, 4.0, 6.0, 8.0]))
    assert np.all(lc.fluxes == np.array([10.0, 11.0, 12.0, 13.0, 14.0, 16.0, 18.0]))
    assert np.all(lc.flux_errors == np.array([0.0, 0.1, 0.2, 0.3, 0.4, 0.6, 0.8]))
    assert np.all(lc.bands == np.array(["r", "r", "g", "r", "g", "g", "r"]))


def test_band_as_int():
    times = np.arange(9)
    fluxes = np.array(range(10, 19))
    bands = np.array(["r", "r", "g", "r", "g", "b", "g", "i", "r"])
    errors = np.arange(9) / 10.0
    lc = Lightcurve(times, fluxes, errors, bands)

    res1 = lc.band_as_int(["r", "g", "i", "b"])
    assert np.all(res1 == np.array([0, 0, 1, 0, 1, 3, 1, 2, 0]))

    # Only a subset of the bands included.
    res2 = lc.band_as_int(["r", "g"], fail_on_missing=False)
    assert np.all(res2 == np.array([0, 0, 1, 0, 1, -1, 1, -1, 0]))

    # A subset of bands with strict checking.
    with pytest.raises(ValueError, match="ERROR: Unmapped bands found in band_as_int."):
        _ = lc.band_as_int(["r", "g"])


def test_padding():
    # Add 7 points in r, 3 in g, 1 in b.
    times = np.array([0.0, 1.5, 5.0, 1.0, 6.0, 2.0, 3.0, 4.0, 0.5, 2.5, 0.05])
    fluxes = np.array([1.0, 1.5, 2.0, 3.0, 4.0, 5.0, 6.0, 7.0, 0.5, 2.5, 1.0])
    bands = np.array(["r", "g", "r", "r", "r", "r", "r", "r", "g", "g", "b"])
    errors = np.array([0.1] * 11)
    lc = Lightcurve(times, fluxes, errors, bands)
    assert np.all(lc.unique_bands() == np.array(["b", "g", "r"]))

    # Do the padding
    lc2 = lc.pad_bands(["r", "g"], 6, in_place=False)
    assert lc2.obs_count() == 12
    assert lc2.obs_count("r") == 6
    assert lc2.obs_count("g") == 6
    assert lc2.obs_count("b") == 0
    assert np.all(lc2.unique_bands() == np.array(["g", "r"]))

    # Check that lc2 is correctly padded and ordered by band.
    exp_times = np.array([0.0, 1.0, 2.0, 3.0, 4.0, 5.0, 0.5, 1.5, 2.5, 5000.0, 5000.0, 5000.0])
    assert np.all(lc2.times == exp_times)

    exp_flux = np.array([1.0, 3.0, 5.0, 6.0, 7.0, 2.0, 0.5, 1.5, 2.5, 0.0, 0.0, 0.0])
    assert np.all(lc2.fluxes == exp_flux)

    exp_err = np.array([0.1, 0.1, 0.1, 0.1, 0.1, 0.1, 0.1, 0.1, 0.1, 1e10, 1e10, 1e10])
    assert np.all(lc2.flux_errors == exp_err)

    exp_bands = np.array(["r", "r", "r", "r", "r", "r", "g", "g", "g", "g", "g", "g"])
    assert np.all(lc2.bands == exp_bands)

    # Check that the original lc is not modified.
    assert np.all(times == lc.times)
    assert np.all(fluxes == lc.fluxes)
    assert np.all(errors == lc.flux_errors)
    assert np.all(bands == lc.bands)


def test_debug_string():
    times = np.array([0.0, 1.5, 5.0])
    fluxes = np.array([1.0, 1.5, 2.0])
    bands = np.array(["r", "g", "r"])
    errors = np.array([0.0, 0.0, 0.1])

    lc = Lightcurve(times, fluxes, errors, bands, name="Test")
    db_str = lc.debug_string()

    expected_value = (
        "Supernova (name=Test, class=None, size=3)\n"
        "  Times: [0.  1.5 5. ]\n  Fluxes: [1.  1.5 2. ]\n"
        "  Flux Errors: [0.  0.  0.1]\n  Bands: ['r' 'g' 'r']\n"
    )
<<<<<<< HEAD
    assert db_str == expected_value

    
=======
    assert db_str == expected_value
>>>>>>> 09703ed3
<|MERGE_RESOLUTION|>--- conflicted
+++ resolved
@@ -278,10 +278,4 @@
         "  Times: [0.  1.5 5. ]\n  Fluxes: [1.  1.5 2. ]\n"
         "  Flux Errors: [0.  0.  0.1]\n  Bands: ['r' 'g' 'r']\n"
     )
-<<<<<<< HEAD
-    assert db_str == expected_value
-
-    
-=======
-    assert db_str == expected_value
->>>>>>> 09703ed3
+    assert db_str == expected_value