--- conflicted
+++ resolved
@@ -6,18 +6,13 @@
 import torch
 
 from superphot_plus.constants import TRAINED_MODEL_PARAMS
-<<<<<<< HEAD
 from superphot_plus.model.classifier import SuperphotClassifier
 from superphot_plus.model.config import ModelConfig
 from superphot_plus.model.data import TrainData, TestData
 from superphot_plus.utils import create_dataset, calculate_accuracy, epoch_time
-=======
-from superphot_plus.mlp import MLP, ModelConfig, ModelData
-from superphot_plus.utils import calculate_accuracy, create_dataset, epoch_time
->>>>>>> 09703ed3
 
 
-def test_run_mlp(test_data_dir, tmp_path):
+def test_run_mlp(tmp_path):
     """Tests that we can run training of the model."""
 
     num_samples = 100
@@ -40,19 +35,7 @@
     train_dataset = create_dataset(train_features, train_labels)
     val_dataset = create_dataset(test_features, test_labels)
 
-<<<<<<< HEAD
-    config = ModelConfig(
-        input_dim,
-        output_dim,
-        neurons_per_layer,
-        num_layers,
-        normed_means,
-        normed_stds
-    )
-=======
     config = ModelConfig(input_dim, output_dim, neurons_per_layer, num_layers, normed_means, normed_stds)
-    data = ModelData(train_data, val_data, test_features, test_labels, test_names, test_group_idxs)
->>>>>>> 09703ed3
 
     train_data = TrainData(train_dataset, val_dataset)
     test_data = TestData(test_features, test_labels, test_names, test_group_idxs)
@@ -66,18 +49,8 @@
         probs_csv_path=os.path.join(tmp_path, "probs_mlp.csv"),
     )
 
-<<<<<<< HEAD
     assert os.path.exists(os.path.join(tmp_path, "accuracy_run_0.pdf"))
     assert os.path.exists(os.path.join(tmp_path, "loss_run_0.pdf"))
-=======
-    # Check that accuracy and loss plots exist
-    acc_plot = f"accuracy_{test_names[0]}.pdf"
-    loss_plot = f"loss_{test_names[0]}.pdf"
-
-    assert os.path.exists(os.path.join(tmp_path, acc_plot))
-    assert os.path.exists(os.path.join(tmp_path, loss_plot))
-
->>>>>>> 09703ed3
     assert os.path.exists(os.path.join(tmp_path, "probs_mlp.csv"))
 
 
