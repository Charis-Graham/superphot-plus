--- conflicted
+++ resolved
@@ -73,7 +73,6 @@
     return files_equal
 
 
-<<<<<<< HEAD
 def run_svi_sampler(lc_data_path, temp_results_dir):
     """Run the SVI sampler, loading lightcurve and writing out posterior sample file."""
     sampler = NumpyroSampler()
@@ -82,10 +81,7 @@
     posteriors.save_to_file(temp_results_dir)
 
 
-def test_diffs():
-=======
 def test_diffs(tmp_path):
->>>>>>> 805b2dd4
     """Make golden files if they do not yet exist; otherwise, make new
     results and compare with goldens.
     """
@@ -108,13 +104,5 @@
     # If we're comparing to the goldens this time:
     else:
         print("Comparing...")
-<<<<<<< HEAD
-
-        if not temp_results_dir.is_dir():
-            os.makedirs(temp_results_dir)
         run_svi_sampler(str(lc_data_path), temp_results_dir)
-=======
-        numpyro_single_file(str(lc_data_path), temp_results_dir, sampler="svi")
->>>>>>> 805b2dd4
-
         compare_result_files(goldens_file, temp_results_file, 5.0)