import os
import os.path

import pytest
from jax import random
import numpy as np

from superphot_plus.constants import TRAINED_MODEL_PARAMS
from superphot_plus.lightcurve import Lightcurve
from superphot_plus.mlp import ModelConfig, MLP
from superphot_plus.surveys.surveys import Survey

TEST_DIR = os.path.dirname(__file__)

DATA_DIR_NAME = "data"

# pylint: disable=missing-function-docstring, redefined-outer-name


@pytest.fixture
def test_data_dir():
    return os.path.join(TEST_DIR, DATA_DIR_NAME)


@pytest.fixture
def single_ztf_lightcurve(test_data_dir):
    return os.path.join(test_data_dir, "ZTF22abvdwik.csv")


@pytest.fixture
def single_ztf_lightcurve_compressed(test_data_dir):
    return os.path.join(test_data_dir, "ZTF22abvdwik.npz")


@pytest.fixture
def single_ztf_lightcurve_object(single_ztf_lightcurve_compressed):
    return Lightcurve.from_file(single_ztf_lightcurve_compressed)


@pytest.fixture
def single_ztf_eqwt_compressed(test_data_dir):
    return os.path.join(test_data_dir, "ZTF22abvdwik_eqwt.npz")


@pytest.fixture
def single_ztf_sn_id():
    return "ZTF22abvdwik"


@pytest.fixture
def jax_key():
    return random.PRNGKey(4)


@pytest.fixture
def class_probs_csv(test_data_dir):
    return os.path.join(test_data_dir, "probs.csv")


@pytest.fixture
def class_probs_snr_csv(test_data_dir):
    return os.path.join(test_data_dir, "probs_snr.csv")


@pytest.fixture
def ztf_priors():
    return Survey.ZTF().priors


@pytest.fixture
def classifier(test_data_dir):
    mlp_filename = os.path.join(test_data_dir, "superphot-model-ZTF23aagkgnz.pt")
<<<<<<< HEAD
    mlp_config = ModelConfig(*TRAINED_MODEL_PARAMS)
    return MLP.load(mlp_filename, mlp_config)
=======
    mlp_params = (13, 5, 128, 3)
    return load_mlp(mlp_filename, mlp_params)


@pytest.fixture
def dummy_posterior_sample_dict():
    """Create a posterior sample dictionary for r and g bands with random values"""
    param_list = [
        "logA",
        "beta",
        "log_gamma",
        "t0",
        "log_tau_rise",
        "log_tau_fall",
        "log_extra_sigma",
        "A_g",
        "beta_g",
        "gamma_g",
        "t0_g",
        "tau_rise_g",
        "tau_fall_g",
        "extra_sigma_g",
    ]
    return {
        param: np.random.rand(1, 20).flatten() for param in param_list
    }


@pytest.fixture
def dummy_posterior_sample_dict_batch():
    """Create a batched posterior sample dictionary for r and g bands with random values"""
    param_list = [
        "logA",
        "beta",
        "log_gamma",
        "t0",
        "log_tau_rise",
        "log_tau_fall",
        "log_extra_sigma",
        "A_g",
        "beta_g",
        "gamma_g",
        "t0_g",
        "tau_rise_g",
        "tau_fall_g",
        "extra_sigma_g",
    ]
    return {
        param: np.random.rand(3, 20) for param in param_list
    }
>>>>>>> 0031a27f
<|MERGE_RESOLUTION|>--- conflicted
+++ resolved
@@ -69,13 +69,9 @@
 
 @pytest.fixture
 def classifier(test_data_dir):
-    mlp_filename = os.path.join(test_data_dir, "superphot-model-ZTF23aagkgnz.pt")
-<<<<<<< HEAD
-    mlp_config = ModelConfig(*TRAINED_MODEL_PARAMS)
-    return MLP.load(mlp_filename, mlp_config)
-=======
-    mlp_params = (13, 5, 128, 3)
-    return load_mlp(mlp_filename, mlp_params)
+    filename = os.path.join(test_data_dir, "superphot-model-ZTF23aagkgnz.pt")
+    config = ModelConfig(*TRAINED_MODEL_PARAMS)
+    return MLP.load(filename, config)
 
 
 @pytest.fixture
@@ -97,9 +93,7 @@
         "tau_fall_g",
         "extra_sigma_g",
     ]
-    return {
-        param: np.random.rand(1, 20).flatten() for param in param_list
-    }
+    return {param: np.random.rand(1, 20).flatten() for param in param_list}
 
 
 @pytest.fixture
@@ -121,7 +115,4 @@
         "tau_fall_g",
         "extra_sigma_g",
     ]
-    return {
-        param: np.random.rand(3, 20) for param in param_list
-    }
->>>>>>> 0031a27f
+    return {param: np.random.rand(3, 20) for param in param_list}