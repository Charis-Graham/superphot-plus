"""This module implements the Multi-Layer Perceptron (MLP) model for
classification."""

import os
import random
import time
from dataclasses import dataclass
from typing import List

import numpy as np
import torch
import torch.nn.functional as F
<<<<<<< HEAD
import torch.optim as optim
import torch.utils.data as data
from torch.utils.data import TensorDataset

from .constants import *  # star import used due to large quantity of items imported
from .file_paths import METRICS_DIR, MODEL_DIR, PROBS_FILE, PROBS_FILE2


def save_test_probabilities(output_filename, true_label, pred_probabilities, output_dir=None, save_file=PROBS_FILE):
    """Saves probabilities to a separate file for ROC curve generation.

    Parameters
    ----------
    output_filename : str
        The file name to save to.
    true_label : str or int
        The true label.
    pred_probabilities : array-like
        The prediction probabilities.
    """
    if output_dir:
        output_path = os.path.join(output_dir, save_file)
    else:
        output_path = save_file
        
    true_label = str(true_label)
    if true_label[:6] == 'tensor':
        true_label = true_label[-2]
    with open(output_path, "a+", encoding="utf-8") as pf:
        pf.write("%s,%s" % (output_filename, true_label))
        for p in pred_probabilities:
            pf.write(",%.04f" % p)
        pf.write("\n")


def save_unclassified_test_probabilities(output_filename, pred_probabilities, output_dir=None, save_file=PROBS_FILE2):
    """Saves probabilities to a separate file for ROC curve generation.

    Parameters
    ----------
    output_filename : str
        The file name to save to.
    pred_probabilities : array-like
        The prediction probabilities.
    """
    if output_dir:
        output_path = os.path.join(output_dir, save_file)
    else:
        output_path = save_file
    with open(output_path, "a+", encoding="utf-8") as pf:
        pf.write("%s" % output_filename)
        for p in pred_probabilities:
            pf.write(",%.04f" % p)
        pf.write("\n")


def get_predictions(model, iterator, device):
    """Given a trained model, returns the test images, test labels, and
    prediction probabilities across all the test labels.

    Parameters
    ----------
    model : mlp.MLP
        The trained model.
    iterator : torch.utils.data.DataLoader
        The data iterator.
    device : torch.device or str
        The device to use.

    Returns
    -------
    tuple
        A tuple containing the test images, test labels, sample indices,
        and prediction probabilities.
    """
    model.eval()

    images = []
    labels = []
    probs = []
    sample_idxs = []

    with torch.no_grad():
        for x, y, z in iterator:
            x = x.to(device)

            y_pred, _ = model(x)

            y_prob = F.softmax(y_pred, dim=-1)

            images.append(x.cpu())
            labels.append(y.cpu())
            sample_idxs.append(z.cpu())
            probs.append(y_prob.cpu())

    images = torch.cat(images, dim=0)
    labels = torch.cat(labels, dim=0)
    probs = torch.cat(probs, dim=0)
    sample_idxs = torch.cat(sample_idxs, dim=0)

    return images, labels, sample_idxs, probs


def get_predictions_new(model, iterator, device):
    """Given a trained model, returns the test images, test labels, and
    prediction probabilities across all the test labels.

    Parameters
    ----------
    model : mlp.MLP
        The trained model.
    iterator : torch.utils.data.DataLoader
        The data iterator.
    device : torch.device or str
        The device to use.

    Returns
    -------
    tuple
        A tuple containing the test images and prediction probabilities.
    """
    model.eval()

    images = []
    probs = []

    with torch.no_grad():
        for x in iterator:
            x = x[0].to(device)
=======
from torch import nn, optim
from torch.utils.data import DataLoader, TensorDataset

from superphot_plus.constants import (
    BATCH_SIZE,
    EPOCHS,
    HIDDEN_DROPOUT_FRAC,
    INPUT_DROPOUT_FRAC,
    LEARNING_RATE,
    MEANS_TRAINED_MODEL,
    SEED,
    STDDEVS_TRAINED_MODEL,
)
from superphot_plus.file_paths import METRICS_DIR, MODELS_DIR
from superphot_plus.format_data_ztf import normalize_features
from superphot_plus.plotting.classifier_results import plot_model_metrics
from superphot_plus.utils import calculate_accuracy, create_dataset, epoch_time, save_test_probabilities


@dataclass
class ModelConfig:
    """Class that holds the MLP configuration."""

    input_dim: int
    output_dim: int
    neurons_per_layer: int
    num_hidden_layers: int

    device: torch.device = torch.device("cpu")

    def __iter__(self):
        return iter((self.input_dim, self.output_dim, self.neurons_per_layer, self.num_hidden_layers))


@dataclass
class ModelData:
    """Class that holds the MLP data to train / test / validate."""

    train_data: TensorDataset
    valid_data: TensorDataset
    test_features: np.ndarray
    test_classes: np.ndarray
    test_names: np.ndarray
    test_group_idxs: List[int]

    def __iter__(self):
        return iter(
            (
                self.train_data,
                self.valid_data,
                self.test_features,
                self.test_classes,
                self.test_names,
                self.test_group_idxs,
            )
        )
>>>>>>> bf1a30f6


class ModelMetrics:
    """Class containing the training and validation metrics."""

    train_acc: List[float] = []
    val_acc: List[float] = []
    train_loss: List[float] = []
    val_loss: List[float] = []

    epoch_mins: List[int] = []
    epoch_secs: List[int] = []
    curr_epoch: int = 0

    def append(self, train_loss, train_acc, val_loss, val_acc, epoch_mins, epoch_secs):
        """Appends training information for an epoch.

        Parameters
        ----------
        train_loss: float
            The epoch training loss.
        train_acc: float
            The epoch training accuracy.
        val_loss: float
            The epoch validation loss.
        val_acc: float
            The epoch validation accuracy.
        epoch_mins: int
            The number of minutes spent by the epoch.
        epoch_secs: int
            The number of seconds spent by the epoch.
        """
        self.curr_epoch += 1
        self.train_loss.append(train_loss)
        self.train_acc.append(train_acc)
        self.val_loss.append(val_loss)
        self.val_acc.append(val_acc)
        self.epoch_mins.append(epoch_mins)
        self.epoch_secs.append(epoch_secs)

    def get_values(self):
        """Returns the training and validation accuracies and losses.

        Returns
        -------
        tuple
            A tuple containing the training accuracy and loss, and
            validation accuracy and loss, respectively.
        """
        return self.train_acc, self.train_loss, self.val_acc, self.val_loss

    def print_last(self):
        """Prints the metrics for the last epoch."""
        epoch_mins, epoch_secs, train_loss, train_acc, val_loss, val_acc = (
            self.epoch_mins[-1],
            self.epoch_secs[-1],
            self.train_loss[-1],
            self.train_acc[-1],
            self.val_loss[-1],
            self.val_acc[-1],
        )
        print(f"Epoch: {self.curr_epoch:02} | Epoch Time: {epoch_mins}m {epoch_secs}s")
        print(f"\tTrain Loss: {train_loss:.3f} | Train Acc: {train_acc*100:.2f}%")
        print(f"\t Val. Loss: {val_loss:.3f} |  Val. Acc: {val_acc*100:.2f}%")


class MLP(nn.Module):
    """The Multi-Layer Perceptron.

    Parameters
    ----------
    config : ModelConfig
        The MLP architecture configuration.
    data : ModelData
        The training, test and validation data.
    """

    def __init__(self, config: ModelConfig, data: ModelData):
        super().__init__()

        # Initialize MLP architecture
        self.config = config

        input_dim, output_dim, neurons_per_layer, num_hidden_layers = config

        n_neurons = neurons_per_layer
        self.input_fc = nn.Linear(input_dim, n_neurons)

        assert num_hidden_layers >= 1

        self.hidden_layers = nn.ModuleList()
        self.dropouts = nn.ModuleList()
        self.dropouts.append(nn.Dropout(INPUT_DROPOUT_FRAC))

        for _ in range(num_hidden_layers - 1):
            self.hidden_layers.append(nn.Linear(n_neurons, n_neurons))
        for _ in range(num_hidden_layers):
            self.dropouts.append(nn.Dropout(HIDDEN_DROPOUT_FRAC))

        self.output_fc = nn.Linear(n_neurons, output_dim)

        # Optimizer and criterion
        self.optimizer = optim.Adam(self.parameters(), lr=LEARNING_RATE)
        self.criterion = nn.CrossEntropyLoss()

        # Training, test and validation data
        self.data = data

    def forward(self, x):
        """Forward pass of the Multi-Layer Perceptron model.

        Parameters
        ----------
        x : torch.Tensor
            The input tensor.

        Returns
        -------
        tuple
            A tuple containing the predicted output tensor and the
            hidden tensor.
        """
        batch_size = x.shape[0]

        x = x.view(batch_size, -1)

        h_1 = self.dropouts[0](x)
        h_1 = F.relu(self.input_fc(h_1))

        h_hidden = h_1
        for i, layer in enumerate(self.hidden_layers):
            h_hidden = self.dropouts[i + 1](h_hidden)
            h_hidden = F.relu(layer(h_hidden))

        h_hidden = self.dropouts[-1](h_hidden)
        y_pred = self.output_fc(h_hidden)

        return y_pred, h_hidden

    def run(
        self,
        num_epochs=EPOCHS,
        plot_metrics=False,
        metrics_dir=METRICS_DIR,
        models_dir=MODELS_DIR,
    ):
        """
        Run the MLP initialization and training.

        Closely follows the demo
        https://colab.research.google.com/github/bentrevett/pytorch-image-classification/blob/master/1_mlp.ipynb

        Parameters
        ----------
        num_epochs : int, optional
            The number of epochs. Defaults to EPOCHS.
        plot_metrics : bool, optional
            Whether to plot metrics. Defaults to False.
        metrics_dir : str, optional
            Where to store metrics.
        models_dir : str, optional
            Where to store models.

        Returns
        -------
        tuple
            A tuple containing the labels, names, predicted labels, maximum
            probabilities, and best validation loss.
        """
        random.seed(SEED)
        np.random.seed(SEED)
        torch.manual_seed(SEED)
        torch.cuda.manual_seed(SEED)
        torch.backends.cudnn.deterministic = True

        (
            train_data,
            valid_data,
            test_features,
            test_classes,
            test_names,
            test_group_idxs,
        ) = self.data

        model_path = os.path.join(models_dir, f"superphot-model-{test_names[0]}.pt")

        train_iterator = DataLoader(train_data, shuffle=True, batch_size=BATCH_SIZE)
        valid_iterator = DataLoader(valid_data, batch_size=BATCH_SIZE)

        best_valid_loss = float("inf")

        metrics = ModelMetrics()

        for epoch in np.arange(0, num_epochs):
            start_time = time.monotonic()

            train_loss, train_acc = self.train_epoch(train_iterator)
            val_loss, val_acc = self.evaluate_epoch(valid_iterator)

            if val_loss < best_valid_loss:
                best_valid_loss = val_loss
                torch.save(self.state_dict(), model_path)

            end_time = time.monotonic()

            epoch_mins, epoch_secs = epoch_time(start_time, end_time)

            # Store metrics for the current epoch
            metrics.append(train_loss, train_acc, val_loss, val_acc, epoch_mins, epoch_secs)

            if epoch % 5 == 0:
                metrics.print_last()

        self.load_state_dict(torch.load(model_path))

        labels, names, pred_labels, max_probs = self.test(
            test_features, test_classes, test_names, test_group_idxs
        )

        if plot_metrics:
            plot_model_metrics(
                metrics=metrics.get_values(),
                num_epochs=num_epochs,
                plot_name=test_names[0],
                metrics_dir=metrics_dir,
            )

        return (
            np.array(labels).astype(int),
            np.array(names),
            np.array(pred_labels).astype(int),
            np.array(max_probs).astype(float),
            best_valid_loss,
        )

    def train_epoch(self, iterator):
        """Does one epoch of training for a given torch model.

        Parameters
        ----------
        iterator : torch.utils.DataLoader
            The data iterator.

        Returns
        -------
        tuple
            A tuple containing the epoch loss and epoch accuracy.
        """
        epoch_loss = 0
        epoch_acc = 0

        self.train()

        for x, y in iterator:
            x = x.to(self.config.device)
            y = y.to(self.config.device)

            self.optimizer.zero_grad()

            y_pred, _ = self(x)

            loss = self.criterion(y_pred, y)
            acc = calculate_accuracy(y_pred, y)

            loss.backward()

            self.optimizer.step()

            epoch_loss += loss.item()
            epoch_acc += acc.item()

        return epoch_loss / len(iterator), epoch_acc / len(iterator)

    def evaluate_epoch(self, iterator):
        """Evaluates the model for the validation set.

        Parameters
        ----------
        iterator : torch.utils.DataLoader
            The data iterator.

<<<<<<< HEAD
    Parameters
    ----------
    start_time : float
        The start time.
    end_time : float
        The end time.

    Returns
    -------
    tuple
        A tuple containing the elapsed minutes and elapsed seconds.
    """
    elapsed_time = end_time - start_time
    elapsed_mins = int(elapsed_time / 60)
    elapsed_secs = int(elapsed_time - (elapsed_mins * 60))
    return elapsed_mins, elapsed_secs


def run_mlp(
    train_data,
    valid_data,
    test_sample_features,
    test_sample_classes,
    test_sample_names,
    test_group_idxs,
    input_dim,
    output_dim,
    neurons_per_layer,
    num_layers,
    num_epochs=EPOCHS,
    plot_metrics=False,
):
    """
    Run the MLP initialization and training.
=======
        Returns
        -------
        tuple
            A tuple containing the epoch loss and epoch accuracy.
        """
        epoch_loss = 0
        epoch_acc = 0
>>>>>>> bf1a30f6

        self.eval()

<<<<<<< HEAD
    Parameters
    ----------
    train_data : TensorDataset
        The training data.
    valid_data : TensorDataset
        The validation data.
    test_sample_features : np.ndarray
        The test sample features.
    test_sample_classes : np.ndarray
        The test sample classes.
    test_sample_names : np.ndarray
        The test sample names.
    test_group_idxs : list of int
        The list of test group indices.
    output_dim : int
        The output dimension.
    neurons_per_layer : int
        The number of neurons per layer.
    num_layers : int
        The number of layers.
    num_epochs : int, optional
        The number of epochs. Defaults to EPOCHS.
    plot_metrics : bool, optional
        Whether to plot metrics. Defaults to False.

    Returns
    -------
    tuple
        A tuple containing the labels, names, predicted labels, maximum
        probabilities, and best validation loss.
    """
    random.seed(SEED)
    np.random.seed(SEED)
    torch.manual_seed(SEED)
    torch.cuda.manual_seed(SEED)
    torch.backends.cudnn.deterministic = True

    train_iterator = data.DataLoader(train_data, shuffle=True, batch_size=BATCH_SIZE)

    valid_iterator = data.DataLoader(valid_data, batch_size=BATCH_SIZE)

    # Create model
    model = MLP(input_dim, output_dim, neurons_per_layer, num_layers)
    lr = LEARNING_RATE
    optimizer = optim.Adam(model.parameters(), lr=lr)
    criterion = nn.CrossEntropyLoss()
    device = torch.device("cpu")
    model = model.to(device)
    criterion = criterion.to(device)

    best_valid_loss = float("inf")

    # for plotting
    train_acc_arr = []
    train_loss_arr = []
    val_acc_arr = []
    val_loss_arr = []
    for epoch in np.arange(0, num_epochs):
        start_time = time.monotonic()

        train_loss, train_acc = train(model, train_iterator, optimizer, criterion, device)
        valid_loss, valid_acc = evaluate(model, valid_iterator, criterion, device)

        # print(model.input_fc.weight)

        if valid_loss < best_valid_loss:
            best_valid_loss = valid_loss
            torch.save(
                model.state_dict(),
                os.path.join(MODEL_DIR, "superphot-model-%s.pt" % test_sample_names[0]),
=======
        with torch.no_grad():
            for x, y in iterator:
                x = x.to(self.config.device)
                y = y.to(self.config.device)

                y_pred, _ = self(x)

                loss = self.criterion(y_pred, y)

                acc = calculate_accuracy(y_pred, y)

                epoch_loss += loss.item()
                epoch_acc += acc.item()

        return epoch_loss / len(iterator), epoch_acc / len(iterator)

    def test(self, test_features, test_classes, test_names, test_group_idxs):
        """Runs model over a group of test samples

        Parameters
        ----------
        test_features : np.ndarray
            The features array.
        test_classes : np.ndarray
            The classes array.
        test_names : np.ndarray
            The names array.
        test_group_idxs : np.ndarray
            The indices for each test set.

        Returns
        -------
        tuple
            A tuple containing the labels, names, predicted labels
            and maximum probabilities.
        """
        labels, pred_labels, max_probs, names = [], [], [], []

        for group_idx_set in test_group_idxs:
            test_data = create_dataset(
                test_features[group_idx_set],
                test_classes[group_idx_set],
                group_idx_set,
>>>>>>> bf1a30f6
            )

            test_iterator = DataLoader(test_data, batch_size=BATCH_SIZE)

            _, labels_indiv, indx_indiv, probs = self.get_predictions(test_iterator)
            probs_avg = np.mean(probs.numpy(), axis=0)

            save_test_probabilities(
                test_names[indx_indiv.numpy().astype(int)[0]],
                probs_avg,
                labels_indiv[0],
            )

            pred_labels.append(np.argmax(probs_avg))
            max_probs.append(np.amax(probs_avg))
            labels.append(labels_indiv[0])
            names.append(test_names[indx_indiv.numpy().astype(int)[0]])

        return labels, names, pred_labels, max_probs

    def get_predictions(self, iterator):
        """Given a trained model, returns the test images, test labels, and
        prediction probabilities across all the test labels.

        Parameters
        ----------
        iterator : torch.utils.DataLoader
            The data iterator.

        Returns
        -------
        tuple
            A tuple containing the test images, test labels, sample indices,
            and prediction probabilities.
        """
        self.eval()

        images = []
        labels = []
        probs = []
        sample_idxs = []

        with torch.no_grad():
            for x, y, z in iterator:
                x = x.to(self.config.device)

                y_pred, _ = self(x)

                y_prob = F.softmax(y_pred, dim=-1)

                images.append(x.cpu())
                labels.append(y.cpu())
                sample_idxs.append(z.cpu())
                probs.append(y_prob.cpu())

        images = torch.cat(images, dim=0)
        labels = torch.cat(labels, dim=0)
        probs = torch.cat(probs, dim=0)
        sample_idxs = torch.cat(sample_idxs, dim=0)

        return images, labels, sample_idxs, probs

    def get_predictions_from_fit_params(self, iterator):
        """Given a trained model, returns the test images, test labels, and
        prediction probabilities across all the test labels.

        Parameters
        ----------
        iterator : torch.utils.DataLoader
            The data iterator.

        Returns
        -------
        tuple
            A tuple containing the test images and prediction probabilities.
        """
        self.eval()

        images = []
        probs = []

        with torch.no_grad():
            for x in iterator:
                x = x[0].to(self.config.device)

                y_pred, _ = self(x)

                y_prob = F.softmax(y_pred, dim=-1)

                images.append(x.cpu())
                probs.append(y_prob.cpu())

        images = torch.cat(images, dim=0)
        probs = torch.cat(probs, dim=0)

        return images, probs

    def classify_from_fit_params(self, fit_params):
        """Classify one or multiple light curves solely from the fit parameters
        used in the classifier. Excludes t0 and, for redshift-exclusive
        classifier, A. Includes chi-squared value.

        Parameters
        ----------
        fit_params : np.ndarray
            Set of model fit parameters.

        Returns
        ----------
        np.ndarray
            Probability of each light curve being each SN type.
            Sums to 1 along each row.
        """
        fit_params_2d = np.atleast_2d(fit_params)  # cast to 2D if only 1 light curve
        test_features, _, _ = normalize_features(fit_params_2d, MEANS_TRAINED_MODEL, STDDEVS_TRAINED_MODEL)
        test_data = TensorDataset(torch.Tensor(test_features))
        test_iterator = DataLoader(test_data, batch_size=32)
        _, probs = self.get_predictions_from_fit_params(test_iterator)
        return probs.numpy()

    @classmethod
    def create(cls, config, data=None):
        """Creates an MLP instance, optimizer and respective criterion.

        Parameters
        ----------
        config : ModelConfig
            Includes (in order): input_size, output_size, n_neurons, n_hidden.
        data : ModelData
            Training, testing and validation data.

        Returns
        ----------
        torch.nn.Module
            The MLP object.
        """
        model = cls(config, data)
        model.criterion = model.criterion.to(config.device)
        model = model.to(config.device)
        return model

    @classmethod
    def load(cls, filename, config, data=None):
        """Load a trained MLP for subsequent classification of new objects.

        Parameters
        ----------
        filename : str
            Where the trained MLP is stored.
        config : ModelConfig
            Includes (in order): input_size, output_size, n_neurons, n_hidden.
        data : ModelData
            Training, testing and validation data.

        Returns
        ----------
        torch.nn.Module
            The pre-trained MLP object.
        """
        model = MLP.create(config, data)  # set up empty multi-layer perceptron
        model.load_state_dict(torch.load(filename))  # load trained state dict to the MLP
        return model<|MERGE_RESOLUTION|>--- conflicted
+++ resolved
@@ -10,137 +10,6 @@
 import numpy as np
 import torch
 import torch.nn.functional as F
-<<<<<<< HEAD
-import torch.optim as optim
-import torch.utils.data as data
-from torch.utils.data import TensorDataset
-
-from .constants import *  # star import used due to large quantity of items imported
-from .file_paths import METRICS_DIR, MODEL_DIR, PROBS_FILE, PROBS_FILE2
-
-
-def save_test_probabilities(output_filename, true_label, pred_probabilities, output_dir=None, save_file=PROBS_FILE):
-    """Saves probabilities to a separate file for ROC curve generation.
-
-    Parameters
-    ----------
-    output_filename : str
-        The file name to save to.
-    true_label : str or int
-        The true label.
-    pred_probabilities : array-like
-        The prediction probabilities.
-    """
-    if output_dir:
-        output_path = os.path.join(output_dir, save_file)
-    else:
-        output_path = save_file
-        
-    true_label = str(true_label)
-    if true_label[:6] == 'tensor':
-        true_label = true_label[-2]
-    with open(output_path, "a+", encoding="utf-8") as pf:
-        pf.write("%s,%s" % (output_filename, true_label))
-        for p in pred_probabilities:
-            pf.write(",%.04f" % p)
-        pf.write("\n")
-
-
-def save_unclassified_test_probabilities(output_filename, pred_probabilities, output_dir=None, save_file=PROBS_FILE2):
-    """Saves probabilities to a separate file for ROC curve generation.
-
-    Parameters
-    ----------
-    output_filename : str
-        The file name to save to.
-    pred_probabilities : array-like
-        The prediction probabilities.
-    """
-    if output_dir:
-        output_path = os.path.join(output_dir, save_file)
-    else:
-        output_path = save_file
-    with open(output_path, "a+", encoding="utf-8") as pf:
-        pf.write("%s" % output_filename)
-        for p in pred_probabilities:
-            pf.write(",%.04f" % p)
-        pf.write("\n")
-
-
-def get_predictions(model, iterator, device):
-    """Given a trained model, returns the test images, test labels, and
-    prediction probabilities across all the test labels.
-
-    Parameters
-    ----------
-    model : mlp.MLP
-        The trained model.
-    iterator : torch.utils.data.DataLoader
-        The data iterator.
-    device : torch.device or str
-        The device to use.
-
-    Returns
-    -------
-    tuple
-        A tuple containing the test images, test labels, sample indices,
-        and prediction probabilities.
-    """
-    model.eval()
-
-    images = []
-    labels = []
-    probs = []
-    sample_idxs = []
-
-    with torch.no_grad():
-        for x, y, z in iterator:
-            x = x.to(device)
-
-            y_pred, _ = model(x)
-
-            y_prob = F.softmax(y_pred, dim=-1)
-
-            images.append(x.cpu())
-            labels.append(y.cpu())
-            sample_idxs.append(z.cpu())
-            probs.append(y_prob.cpu())
-
-    images = torch.cat(images, dim=0)
-    labels = torch.cat(labels, dim=0)
-    probs = torch.cat(probs, dim=0)
-    sample_idxs = torch.cat(sample_idxs, dim=0)
-
-    return images, labels, sample_idxs, probs
-
-
-def get_predictions_new(model, iterator, device):
-    """Given a trained model, returns the test images, test labels, and
-    prediction probabilities across all the test labels.
-
-    Parameters
-    ----------
-    model : mlp.MLP
-        The trained model.
-    iterator : torch.utils.data.DataLoader
-        The data iterator.
-    device : torch.device or str
-        The device to use.
-
-    Returns
-    -------
-    tuple
-        A tuple containing the test images and prediction probabilities.
-    """
-    model.eval()
-
-    images = []
-    probs = []
-
-    with torch.no_grad():
-        for x in iterator:
-            x = x[0].to(device)
-=======
 from torch import nn, optim
 from torch.utils.data import DataLoader, TensorDataset
 
@@ -159,7 +28,6 @@
 from superphot_plus.plotting.classifier_results import plot_model_metrics
 from superphot_plus.utils import calculate_accuracy, create_dataset, epoch_time, save_test_probabilities
 
-
 @dataclass
 class ModelConfig:
     """Class that holds the MLP configuration."""
@@ -197,7 +65,6 @@
                 self.test_group_idxs,
             )
         )
->>>>>>> bf1a30f6
 
 
 class ModelMetrics:
@@ -479,42 +346,6 @@
         iterator : torch.utils.DataLoader
             The data iterator.
 
-<<<<<<< HEAD
-    Parameters
-    ----------
-    start_time : float
-        The start time.
-    end_time : float
-        The end time.
-
-    Returns
-    -------
-    tuple
-        A tuple containing the elapsed minutes and elapsed seconds.
-    """
-    elapsed_time = end_time - start_time
-    elapsed_mins = int(elapsed_time / 60)
-    elapsed_secs = int(elapsed_time - (elapsed_mins * 60))
-    return elapsed_mins, elapsed_secs
-
-
-def run_mlp(
-    train_data,
-    valid_data,
-    test_sample_features,
-    test_sample_classes,
-    test_sample_names,
-    test_group_idxs,
-    input_dim,
-    output_dim,
-    neurons_per_layer,
-    num_layers,
-    num_epochs=EPOCHS,
-    plot_metrics=False,
-):
-    """
-    Run the MLP initialization and training.
-=======
         Returns
         -------
         tuple
@@ -522,95 +353,21 @@
         """
         epoch_loss = 0
         epoch_acc = 0
->>>>>>> bf1a30f6
 
         self.eval()
 
-<<<<<<< HEAD
-    Parameters
-    ----------
-    train_data : TensorDataset
-        The training data.
-    valid_data : TensorDataset
-        The validation data.
-    test_sample_features : np.ndarray
-        The test sample features.
-    test_sample_classes : np.ndarray
-        The test sample classes.
-    test_sample_names : np.ndarray
-        The test sample names.
-    test_group_idxs : list of int
-        The list of test group indices.
-    output_dim : int
-        The output dimension.
-    neurons_per_layer : int
-        The number of neurons per layer.
-    num_layers : int
-        The number of layers.
-    num_epochs : int, optional
-        The number of epochs. Defaults to EPOCHS.
-    plot_metrics : bool, optional
-        Whether to plot metrics. Defaults to False.
-
-    Returns
-    -------
-    tuple
-        A tuple containing the labels, names, predicted labels, maximum
-        probabilities, and best validation loss.
-    """
-    random.seed(SEED)
-    np.random.seed(SEED)
-    torch.manual_seed(SEED)
-    torch.cuda.manual_seed(SEED)
-    torch.backends.cudnn.deterministic = True
-
-    train_iterator = data.DataLoader(train_data, shuffle=True, batch_size=BATCH_SIZE)
-
-    valid_iterator = data.DataLoader(valid_data, batch_size=BATCH_SIZE)
-
-    # Create model
-    model = MLP(input_dim, output_dim, neurons_per_layer, num_layers)
-    lr = LEARNING_RATE
-    optimizer = optim.Adam(model.parameters(), lr=lr)
-    criterion = nn.CrossEntropyLoss()
-    device = torch.device("cpu")
-    model = model.to(device)
-    criterion = criterion.to(device)
-
-    best_valid_loss = float("inf")
-
-    # for plotting
-    train_acc_arr = []
-    train_loss_arr = []
-    val_acc_arr = []
-    val_loss_arr = []
-    for epoch in np.arange(0, num_epochs):
-        start_time = time.monotonic()
-
-        train_loss, train_acc = train(model, train_iterator, optimizer, criterion, device)
-        valid_loss, valid_acc = evaluate(model, valid_iterator, criterion, device)
-
-        # print(model.input_fc.weight)
-
-        if valid_loss < best_valid_loss:
-            best_valid_loss = valid_loss
-            torch.save(
-                model.state_dict(),
-                os.path.join(MODEL_DIR, "superphot-model-%s.pt" % test_sample_names[0]),
-=======
         with torch.no_grad():
             for x, y in iterator:
                 x = x.to(self.config.device)
                 y = y.to(self.config.device)
 
-                y_pred, _ = self(x)
-
                 loss = self.criterion(y_pred, y)
 
                 acc = calculate_accuracy(y_pred, y)
 
                 epoch_loss += loss.item()
                 epoch_acc += acc.item()
+
 
         return epoch_loss / len(iterator), epoch_acc / len(iterator)
 
@@ -641,7 +398,6 @@
                 test_features[group_idx_set],
                 test_classes[group_idx_set],
                 group_idx_set,
->>>>>>> bf1a30f6
             )
 
             test_iterator = DataLoader(test_data, batch_size=BATCH_SIZE)
