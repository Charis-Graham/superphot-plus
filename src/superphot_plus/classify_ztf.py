"""This module provides functions to classify supernovae using a
multi-layer perceptron (MLP).

The classification is based on the fit parameters and light curves of
the supernovae."""

import csv
import os
import shutil

import numpy as np
from joblib import Parallel, delayed
from sklearn.model_selection import train_test_split

from superphot_plus.constants import NUM_FOLDS, PAD_SIZE
from superphot_plus.file_paths import *  # pylint: disable=wildcard-import
from superphot_plus.file_utils import get_posterior_samples
from superphot_plus.format_data_ztf import (
    generate_K_fold,
    import_labels_only,
    normalize_features,
    oversample_using_posteriors,
    tally_each_class,
)
<<<<<<< HEAD
from superphot_plus.lightcurve import Lightcurve
from superphot_plus.mlp import MLP, ModelConfig, ModelData
from superphot_plus.plotting import plot_confusion_matrix
from superphot_plus.supernova_class import SupernovaClass as SnClass
from superphot_plus.utils import calc_accuracy, create_dataset, f1_score, save_test_probabilities
=======
from .lightcurve import Lightcurve
from .mlp import (
    MLP,
    create_dataset,
    get_predictions_new,
    run_mlp,
    save_test_probabilities,
    save_unclassified_test_probabilities,
)
from superphot_plus.plotting.confusion_matrices import plot_confusion_matrix
from superphot_plus.supernova_class import SupernovaClass as SnClass
from superphot_plus.utils import calc_accuracy, f1_score
>>>>>>> 0031a27f


def adjust_log_dists(features_orig):
    """Takes log of fit parameters with log-Gaussian priors before
    feeding into classifier. Also removes apparent amplitude and t0.

    Parameters
    ----------
    features_orig : np.ndarray
        Array of fit features of all samples.

    Returns
    ---------
    features : np.ndarray
        Array of adjusted fit features.
    """
    features = np.copy(features_orig)
    features[:, 4:7] = np.log10(features[:, 4:7])
    features[:, 2] = np.log10(features[:, 2])
    return np.delete(features, [0, 3], 1)


def classify(goal_per_class, num_epochs, neurons_per_layer, num_layers, fits_plotted=False):
    """Train MLP to classify between supernovae of 'allowed_types'.

    Parameters
    ----------
    goal_per_class : int
        Oversampling such that there are this many fits per supernova
        type.
    num_epochs : int
        Number of training epochs.
    neurons_per_layer : int
        Number of neurons per hidden layer of MLP.
    num_layers : int
        Number of hidden layers in MLP.
    fits_plotted : bool
        If true, assumes all sample fit plots are saved in
        FIT_PLOTS_FOLDER. Copies plots of wrongly classified samples to
        separate folder for manual followup. Defaults to False.
    """

    # for file in os.scandir('models'):
    #    os.remove(file.path)
    allowed_types = ["SN Ia", "SN II", "SN IIn", "SLSN-I", "SN Ibc", "SLSN-II"]
    output_dim = len(allowed_types)  # number of classes

    labels_to_classes, classes_to_labels = SnClass.get_type_maps(allowed_types)

    fn_prefix = "cm_%d_%d_%d_%d" % (goal_per_class, num_epochs, neurons_per_layer, num_layers)
    fn_purity = os.path.join(CM_FOLDER, fn_prefix + "_p.pdf")
    fn_completeness = os.path.join(CM_FOLDER, fn_prefix + "_c.pdf")
    fn_purity_07 = os.path.join(CM_FOLDER, fn_prefix + "_p_p07.pdf")
    fn_completeness_07 = os.path.join(CM_FOLDER, fn_prefix + "_c_p07.pdf")

    names, labels = import_labels_only(input_csvs, allowed_types)

    tally_each_class(labels)  # original tallies

    kfold = generate_K_fold(np.zeros(len(labels)), labels, NUM_FOLDS)

    true_classes_mlp = np.array([])
    predicted_classes_mlp = np.array([])
    prob_above_07_mlp = np.array([], dtype=bool)

    def run_single_fold(x):
        train_index, test_index = x
        train_labels = labels[train_index]
        test_labels = labels[test_index]
        test_names = np.array(names[test_index])

        train_index, val_index = train_test_split(train_index, stratify=train_labels, test_size=0.1)

        train_names = names[train_index]
        val_names = names[val_index]

        train_labels = labels[train_index]
        val_labels = labels[val_index]

        train_classes = SnClass.get_classes_from_labels(train_labels)
        val_classes = SnClass.get_classes_from_labels(val_labels)
        test_classes = SnClass.get_classes_from_labels(test_labels)

        train_features, train_classes = oversample_using_posteriors(
            train_names, train_classes, goal_per_class
        )
        val_features, val_classes = oversample_using_posteriors(
            val_names, val_classes, round(0.1 * goal_per_class)
        )

        test_features = []
        test_classes_os = []
        test_group_idxs = []
        test_names_os = []

        for i in range(len(test_names)):
            test_name = test_names[i]
            test_posts = get_posterior_samples(test_name, FITS_DIR, "dynesty")
            test_features.extend(test_posts)
            test_classes_os.extend([test_classes[i]] * len(test_posts))
            test_names_os.extend([test_names[i]] * len(test_posts))
            if len(test_group_idxs) == 0:
                start_idx = 0
            else:
                start_idx = test_group_idxs[-1][-1] + 1
            test_group_idxs.append(np.arange(start_idx, start_idx + len(test_posts)))

        test_features = np.array(test_features)

        # normalize the log distributions
        test_features = adjust_log_dists(test_features)
        test_classes = np.array(test_classes_os)
        test_names = np.array(test_names_os)

        # print(test_names[0])
        train_features = adjust_log_dists(train_features)
        val_features = adjust_log_dists(val_features)
        train_features, mean, std = normalize_features(train_features)
        val_features, mean, std = normalize_features(val_features, mean, std)
        test_features, mean, std = normalize_features(test_features, mean, std)

        # Convert to Torch DataSet objects
        train_data = create_dataset(train_features, train_classes)
        val_data = create_dataset(val_features, val_classes)
        # test_data = create_dataset(test_features, test_classes)

        model = MLP(
            ModelConfig(
                input_dim=train_data.shape[1],
                output_dim=output_dim,
                neurons_per_layer=neurons_per_layer,
                num_hidden_layers=num_layers,
            ),
            ModelData(train_data, val_data, test_features, test_classes, test_names, test_group_idxs),
        )

        # Train and evaluate multi-layer perceptron
        test_classes, test_names, pred_classes, pred_probs, valid_loss = model.run(num_epochs)

        return pred_classes, pred_probs > 0.7, test_classes, test_names, valid_loss

    r = Parallel(n_jobs=-1)(delayed(run_single_fold)(x) for x in kfold)
    (
        predicted_classes_mlp,
        prob_above_07_mlp,
        true_classes_mlp,
        ztf_test_names,
        valid_loss_mlp,
    ) = zip(*r)

    predicted_classes_mlp = np.hstack(tuple(predicted_classes_mlp))
    prob_above_07_mlp = np.hstack(tuple(prob_above_07_mlp))
    true_classes_mlp = np.hstack(tuple(true_classes_mlp))
    ztf_test_names = np.hstack(tuple(ztf_test_names))
    valid_loss_avg = np.mean(valid_loss_mlp)

    true_classes_mlp = SnClass.get_labels_from_classes(true_classes_mlp)
    predicted_classes_mlp = SnClass.get_labels_from_classes(predicted_classes_mlp)

    if fits_plotted:
        wrongly_classified = np.where(true_classes_mlp != predicted_classes_mlp)[0]
        for wc_idx in wrongly_classified:
            wc = ztf_test_names[wc_idx]
            wc_type = true_classes_mlp[wc_idx]
            wrong_type = predicted_classes_mlp[wc_idx]
            fn = wc + ".png"
            fn_new = wc + "_" + wc_type + "_" + wrong_type + ".png"
            shutil.copy(
                os.path.join(FIT_PLOTS_FOLDER, fn),
                os.path.join(WRONGLY_CLASSIFIED_FOLDER, wc_type + "/" + fn_new),
            )

    with open(CLASSIFY_LOG_FILE, "a+", encoding="utf-8") as the_file:
        the_file.write(str(goal_per_class) + " samples per class\n")
        the_file.write(str(neurons_per_layer) + " neurons per each of " + str(num_layers) + " layers\n")
        the_file.write(str(num_epochs) + " epochs\n")
        the_file.write(
            "HOW MANY CERTAIN "
            + str(len(true_classes_mlp))
            + " "
            + str(len(true_classes_mlp[prob_above_07_mlp]))
            + "\n"
        )
        the_file.write(
            "MLP class-averaged F1-score: %.04f\n"
            % f1_score(predicted_classes_mlp, true_classes_mlp, class_average=True)
        )
        the_file.write("Accuracy: %.04f\n" % calc_accuracy(predicted_classes_mlp, true_classes_mlp))
        the_file.write("Validation Loss: %.04f\n\n" % valid_loss_avg)

    # Plot full and p > 0.7 confusion matrices
    plot_confusion_matrix(true_classes_mlp, predicted_classes_mlp, fn_purity, True)
    plot_confusion_matrix(true_classes_mlp, predicted_classes_mlp, fn_completeness, False)

    plot_confusion_matrix(
        true_classes_mlp[prob_above_07_mlp],
        predicted_classes_mlp[prob_above_07_mlp],
        fn_purity_07,
        True,
    )
    plot_confusion_matrix(
        true_classes_mlp[prob_above_07_mlp],
        predicted_classes_mlp[prob_above_07_mlp],
        fn_completeness_07,
        False,
    )


def classify_single_light_curve(model, obj_name, fits_dir):
    """Given an object name, return classification probabilities
    based on the model fit and data.

    Parameters
    ----------
    model : MLP
        The classifier.
    obj_name : str
        Name of the supernova.
    fits_dir : str
        Where model fit information is stored.

    Returns
    ----------
    np.ndarray
        The average probability for each SN type across all equally-weighted sets of fit parameters.
    """
    post_features = get_posterior_samples(obj_name, fits_dir, "dynesty")

    chisq = np.mean(post_features[:, -1])
    if np.abs(chisq) > 10:  # probably not a SN
        print("OBJECT LIKELY NOT A SN")

    # normalize the log distributions
    post_features = adjust_log_dists(post_features)
    probs = model.classify_from_fit_params(post_features)
    probs_avg = np.mean(probs, axis=0)
    return probs_avg


def return_new_classifications(model, test_csv, fit_dir, include_labels=False, output_dir=None):
    """Return new classifications based on model and save probabilities
    to a CSV file.

    Parameters
    ----------
    model : MLP
        The classifier.
    test_csv : str
        Path to the CSV file containing the test data.
    fit_dir : str
        Path to the directory containing the fit data.
    include_labels : bool, optional
        If True, labels from the test data are included in the
        probability saving process. Defaults to False.
    """
    with open(test_csv, "r", encoding="utf-8") as tc:
        csv_reader = csv.reader(tc, delimiter=",")
        next(csv_reader)
        for _, row in enumerate(csv_reader):
            try:
                test_name = row[0]
            except:
                print(row, "skipped")
                continue

            label = None

            if include_labels:
                label = row[1]

            probs_avg = classify_single_light_curve(model, test_name, fit_dir)

            save_test_probabilities(test_name, probs_avg, label, output_dir)


def save_phase_versus_class_probs(model, probs_csv, data_dir):
    """Apply classifier to dataset over different phases. Plot overall
    trends of phase vs confidence, phase vs F1 score, phase vs each
    class accuracy.

    Note this was being manually altered for different desired plots.
    Future versions will move all that to function args.

    Parameters
    ----------
    probs_csv : str
        Path to the CSV file containing the test probabilities.
    data_dir : str
        Path to the directory containing the data.
    """

    ct = 0

    t_cutoffs = np.arange(-18, 54, 4)
    with open(probs_csv, "r") as tc:
        csv_reader = csv.reader(tc, delimiter=",")
        next(csv_reader)
        for _, row in enumerate(csv_reader):
            if ct >= 60:
                break
            test_name = row[0]
            label = row[1]
            if int(label[-2]) != 4:
                continue

            ct += 1

            try:
                lc = Lightcurve.from_file(os.path.join(data_dir, test_name + ".npz"))
                lc.pad_bands(["g", "r"], PAD_SIZE)
                tarr = lc.times
                farr = lc.fluxes
            except:
                print("skipping import")
                continue

            mean_t0 = tarr[np.argmax(farr)]

            def single_loop(phase):
                t = phase + float(mean_t0)
                print(phase)
                if phase > 50.0:
                    return None

                # try:
                #     # refit_posts = run_mcmc(os.path.join(data_dir, test_name + ".npz"), t)
                # except:
                #     print("skipping fitting")
                #     return None

                # normalize the log distributions
                test_features = adjust_log_dists(test_features)
                probs = model.classify_from_fit_params(test_features)
                probs_avg = np.mean(probs.numpy(), axis=0)
                # idx_random = np.random.choice(np.arange(len(probs)))
                save_test_probabilities(str(label), round(phase, 2), probs_avg)

            Parallel(n_jobs=-1)(delayed(single_loop)(float(x)) for x in t_cutoffs)<|MERGE_RESOLUTION|>--- conflicted
+++ resolved
@@ -22,26 +22,11 @@
     oversample_using_posteriors,
     tally_each_class,
 )
-<<<<<<< HEAD
 from superphot_plus.lightcurve import Lightcurve
 from superphot_plus.mlp import MLP, ModelConfig, ModelData
-from superphot_plus.plotting import plot_confusion_matrix
+from superphot_plus.plotting.confusion_matrices import plot_confusion_matrix
 from superphot_plus.supernova_class import SupernovaClass as SnClass
 from superphot_plus.utils import calc_accuracy, create_dataset, f1_score, save_test_probabilities
-=======
-from .lightcurve import Lightcurve
-from .mlp import (
-    MLP,
-    create_dataset,
-    get_predictions_new,
-    run_mlp,
-    save_test_probabilities,
-    save_unclassified_test_probabilities,
-)
-from superphot_plus.plotting.confusion_matrices import plot_confusion_matrix
-from superphot_plus.supernova_class import SupernovaClass as SnClass
-from superphot_plus.utils import calc_accuracy, f1_score
->>>>>>> 0031a27f
 
 
 def adjust_log_dists(features_orig):
