"""This module provides functions to classify supernovae using a
multi-layer perceptron (MLP).

The classification is based on the fit parameters and light curves of
the supernovae."""

import csv
import os
import shutil

import numpy as np
import torch
from joblib import Parallel, delayed
from sklearn.model_selection import train_test_split

from .constants import MEANS_TRAINED_MODEL, NUM_FOLDS, STDDEVS_TRAINED_MODEL, PAD_SIZE
from .file_paths import *  # pylint: disable=wildcard-import
from .format_data_ztf import (
    generate_K_fold,
    get_posterior_samples,
    import_labels_only,
    normalize_features,
    oversample_using_posteriors,
    tally_each_class,
)
from .lightcurve import Lightcurve
from .mlp import (
    MLP,
    create_dataset,
    get_predictions_new,
    run_mlp,
    save_test_probabilities,
    save_unclassified_test_probabilities,
)
from .plotting import plot_confusion_matrix
from .supernova_class import SupernovaClass as SnClass
from .utils import calc_accuracy, calculate_neg_chi_squareds, f1_score
from .ztf_transient_fit import run_mcmc


def adjust_log_dists(features):
    """Takes log of fit parameters with log-Gaussian priors before
    feeding into classifier. Also removes apparent amplitude and t0.

    Parameters
    ----------
    features : np.ndarray
        Array of fit features of all samples.
    """
    features[:, 4:7] = np.log10(features[:, 4:7])
    features[:, 2] = np.log10(features[:, 2])
    return np.delete(features, [0, 3], 1)


def classify(goal_per_class, num_epochs, neurons_per_layer, num_layers, fits_plotted=False):
    """Train MLP to classify between supernovae of 'allowed_types'.

    Parameters
    ----------
    goal_per_class : int
        Oversampling such that there are this many fits per supernova
        type.
    num_epochs : int
        Number of training epochs.
    neurons_per_layer : int
        Number of neurons per hidden layer of MLP.
    num_layers : int
        Number of hidden layers in MLP.
    fits_plotted : bool
        If true, assumes all sample fit plots are saved in
        FIT_PLOTS_FOLDER. Copies plots of wrongly classified samples to
        separate folder for manual followup. Defaults to False.
    """

    # for file in os.scandir('models'):
    #    os.remove(file.path)
    allowed_types = ["SN Ia", "SN II", "SN IIn", "SLSN-I", "SN Ibc", "SLSN-II"]
    output_dim = len(allowed_types)  # number of classes

    labels_to_classes, classes_to_labels = SnClass.get_type_maps(allowed_types)

    fn_prefix = "cm_%d_%d_%d_%d" % (goal_per_class, num_epochs, neurons_per_layer, num_layers)
    fn_purity = os.path.join(CM_FOLDER, fn_prefix + "_p.pdf")
    fn_completeness = os.path.join(CM_FOLDER, fn_prefix + "_c.pdf")
    fn_purity_07 = os.path.join(CM_FOLDER, fn_prefix + "_p_p07.pdf")
    fn_completeness_07 = os.path.join(CM_FOLDER, fn_prefix + "_c_p07.pdf")

    names, labels = import_labels_only(input_csvs, allowed_types)

    tally_each_class(labels)  # original tallies

    kfold = generate_K_fold(np.zeros(len(labels)), labels, NUM_FOLDS)

    true_classes_mlp = np.array([])
    predicted_classes_mlp = np.array([])
    prob_above_07_mlp = np.array([], dtype=bool)

    def run_single_fold(x):
        train_index, test_index = x
        train_labels = labels[train_index]
        test_labels = labels[test_index]
        test_names = np.array(names[test_index])

        train_index, val_index = train_test_split(train_index, stratify=train_labels, test_size=0.1)

        train_names = names[train_index]
        val_names = names[val_index]

        train_labels = labels[train_index]
        val_labels = labels[val_index]

        train_classes = np.array([labels_to_classes[l] for l in train_labels]).astype(int)
        val_classes = np.array([labels_to_classes[l] for l in val_labels]).astype(int)
        test_classes = np.array([labels_to_classes[l] for l in test_labels]).astype(int)

        train_chis = calculate_neg_chi_squareds(train_names, FITS_DIR, DATA_DIRS)
        train_features, train_classes, train_chis = oversample_using_posteriors(
            train_names, train_classes, train_chis, goal_per_class
        )
        val_chis = calculate_neg_chi_squareds(val_names, FITS_DIR, DATA_DIRS)
        val_features, val_classes, val_chis = oversample_using_posteriors(
            val_names, val_classes, val_chis, round(0.1 * goal_per_class)
        )

        train_features = np.append(
            train_features,
            np.array(
                [
                    train_chis,
                ]
            ).T,
            1,
        )
        val_features = np.append(
            val_features,
            np.array(
                [
                    val_chis,
                ]
            ).T,
            1,
        )

        test_features = []
        test_classes_os = []
        test_group_idxs = []
        test_names_os = []
        test_chis_os = []
        test_chis = calculate_neg_chi_squareds(test_names, FITS_DIR, DATA_DIRS)

        for i in range(len(test_names)):
            test_name = test_names[i]
            test_posts = get_posterior_samples(test_name)
            test_features.extend(test_posts)
            test_classes_os.extend([test_classes[i]] * len(test_posts))
            test_names_os.extend([test_names[i]] * len(test_posts))
            test_chis_os.extend([test_chis[i]] * len(test_posts))
            if len(test_group_idxs) == 0:
                start_idx = 0
            else:
                start_idx = test_group_idxs[-1][-1] + 1
            test_group_idxs.append(np.arange(start_idx, start_idx + len(test_posts)))

        test_features = np.array(test_features)
        test_chis = np.array(
            [
                test_chis_os,
            ]
        )

        test_features = np.append(test_features, test_chis.T, 1)

        # normalize the log distributions
        test_features = adjust_log_dists(test_features)
        test_classes = np.array(test_classes_os)
        test_names = np.array(test_names_os)

        # print(test_names[0])
        train_features = adjust_log_dists(train_features)
        val_features = adjust_log_dists(val_features)
        train_features, mean, std = normalize_features(train_features)
        val_features, mean, std = normalize_features(val_features, mean, std)
        test_features, mean, std = normalize_features(test_features, mean, std)

        # Convert to Torch DataSet objects
        train_data = create_dataset(train_features, train_classes)
        val_data = create_dataset(val_features, val_classes)
        # test_data = create_dataset(test_features, test_classes)

        # Train and evaluate multi-layer perceptron
        test_classes, test_names, pred_classes, pred_probs, valid_loss = run_mlp(
            train_data,
            val_data,
            test_features,
            test_classes,
            test_names,
            test_group_idxs,
            output_dim,
            neurons_per_layer,
            num_layers,
            num_epochs,
        )

        return pred_classes, pred_probs > 0.7, test_classes, test_names, valid_loss

    r = Parallel(n_jobs=-1)(delayed(run_single_fold)(x) for x in kfold)
    (
        predicted_classes_mlp,
        prob_above_07_mlp,
        true_classes_mlp,
        ztf_test_names,
        valid_loss_mlp,
    ) = zip(*r)

    predicted_classes_mlp = np.hstack(tuple(predicted_classes_mlp))
    prob_above_07_mlp = np.hstack(tuple(prob_above_07_mlp))
    true_classes_mlp = np.hstack(tuple(true_classes_mlp))
    ztf_test_names = np.hstack(tuple(ztf_test_names))
    valid_loss_avg = np.mean(valid_loss_mlp)

    true_classes_mlp = np.array([classes_to_labels[l] for l in true_classes_mlp])
    predicted_classes_mlp = np.array([classes_to_labels[l] for l in predicted_classes_mlp])

    if fits_plotted:
        wrongly_classified = np.where(true_classes_mlp != predicted_classes_mlp)[0]
        for wc_idx in wrongly_classified:
            wc = ztf_test_names[wc_idx]
            wc_type = true_classes_mlp[wc_idx]
            wrong_type = predicted_classes_mlp[wc_idx]
            fn = wc + ".png"
            fn_new = wc + "_" + wc_type + "_" + wrong_type + ".png"
            shutil.copy(
                os.path.join(FIT_PLOTS_FOLDER, fn),
                os.path.join(WRONGLY_CLASSIFIED_FOLDER, wc_type + "/" + fn_new),
            )

    with open(CLASSIFY_LOG_FILE, "a+") as the_file:
        the_file.write(str(goal_per_class) + " samples per class\n")
        the_file.write(str(neurons_per_layer) + " neurons per each of " + str(num_layers) + " layers\n")
        the_file.write(str(num_epochs) + " epochs\n")
        the_file.write(
            "HOW MANY CERTAIN "
            + str(len(true_classes_mlp))
            + " "
            + str(len(true_classes_mlp[prob_above_07_mlp]))
            + "\n"
        )
        the_file.write(
            "MLP class-averaged F1-score: %.04f\n"
            % f1_score(predicted_classes_mlp, true_classes_mlp, class_average=True)
        )
        the_file.write("Accuracy: %.04f\n" % calc_accuracy(predicted_classes_mlp, true_classes_mlp))
        the_file.write("Validation Loss: %.04f\n\n" % valid_loss_avg)

    # Plot full and p > 0.7 confusion matrices
    plot_confusion_matrix(true_classes_mlp, predicted_classes_mlp, fn_purity, True)
    plot_confusion_matrix(true_classes_mlp, predicted_classes_mlp, fn_completeness, False)

    plot_confusion_matrix(
        true_classes_mlp[prob_above_07_mlp],
        predicted_classes_mlp[prob_above_07_mlp],
        fn_purity_07,
        True,
    )
    plot_confusion_matrix(
        true_classes_mlp[prob_above_07_mlp],
        predicted_classes_mlp[prob_above_07_mlp],
        fn_completeness_07,
        False,
    )


def classify_from_fit_params(fit_params):
    """Classify one or multiple light curves
    solely from the fit parameters used in the
    classifier. Excludes t0 and, for redshift-
    exclusive classifier, A. Includes chi-squared
    value.
    
    Parameters
    ----------
    fit_params : np.ndarray
        Set of model fit parameters.
        
    Returns
    ----------
    np.ndarray
        Probability of each light curve being each SN type. Sums to 1 along each row.
    """
    fit_params_2d = np.atleast_2d(fit_params_2d) # cast to 2D if only 1 light curve
        
    test_features, means, stds = normalize_features(  # pylint: disable=unused-variable
        fit_params_2d, MEANS_TRAINED_MODEL, STDDEVS_TRAINED_MODEL
    )
    test_data = torch.utils.data.TensorDataset(torch.Tensor(test_features))
    test_iterator = torch.utils.data.DataLoader(test_data, batch_size=32)
    images, probs = get_predictions_new(
        model, test_iterator, "cpu"
    )  # pylint: disable=unused-variable
    return probs
        

def classify_single_light_curve(obj_name, fits_dir, data_dirs):
    """Given an object name, return classification probabilities
    based on the model fit and data.
    
    Parameters
    ----------
    obj_name : str
        Name of the supernova.
    fits_dir : str
        Where model fit information is stored.
    data_dirs : np.ndarray
        Where the object's datafile could be stored.
        
    Returns
    ----------
    np.ndarray
        The average probability for each SN type across all equally-weighted sets of fit parameters.
    """
    try:
        post_features = get_posterior_samples(obj_name, fits_dir)
    except:
        print("no posts")
        return
    
    chisq = calculate_neg_chi_squareds(
        [
            obj_name,
        ]
        fits_dir,
        data_dirs,
    )[0]
    
    if np.abs(chisq) > 10: # probably not a SN
        print("OBJECT LIKELY NOT A SN")
        
    chisq_arr = np.array([chisq] * len(post_features))
    # concat chisq vals to end of input features
    post_features = np.append(post_features, chisq_arr.T, 1) 

    # normalize the log distributions
    test_features = adjust_log_dists(post_features)
    probs = classify_from_fit_params(post_features)
    probs_avg = np.mean(probs.numpy(), axis=0)
    return probs_avg
    

def return_new_classifications(test_csv, data_dirs, fit_dir, include_labels=False):
    """Return new classifications based on model and save probabilities
    to a CSV file.

    Parameters
    ----------
    test_csv : str
        Path to the CSV file containing the test data.
    data_dirs : list of str
        List of paths to directories containing data.
    fit_dir : str
        Path to the directory containing the fit data.
    include_labels : bool, optional
        If True, labels from the test data are included in the
        probability saving process. Defaults to False.
    """
    model = MLP(13, 5, 128, 3)  # set up empty multi-layer perceptron
    model.load_state_dict(torch.load(TRAINED_MODEL_FN))  # load trained state dict to the MLP

    labels_to_classes, classes_to_labels = SnClass.get_type_maps()  # pylint: disable=unused-variable

<<<<<<< HEAD
    #special_labels = {
    #    "SN Iax[02cx-like]",
    #}
    
=======
    special_labels = {
        "SN Iax[02cx-like]",
    }

>>>>>>> 0947f17c
    with open(test_csv, "r") as tc:
        csv_reader = csv.reader(tc, delimiter=",")
        next(csv_reader)
        for _, row in enumerate(csv_reader):
            try:
                test_name = row[0]
            except:
                print(row)
                continue
            if include_labels:
                label = row[1]
<<<<<<< HEAD
                #if label not in special_labels:  # to classify special types
                #    continue

            probs_avg = classify_single_light_curve(test_name, fit_dir, data_dirs)
            
=======
                if label not in special_labels:  # to classify special types
                    continue
            try:
                print(test_name, fit_dir)
                test_posts = get_posterior_samples(test_name, fit_dir)
            except:
                print("no posts")
                continue
            test_features = test_posts
            test_names = np.array([test_name] * len(test_posts))
            test_chi = calculate_neg_chi_squareds(
                [
                    test_name,
                ],
                fit_dir,
                data_dirs,
            )[0]
            # if np.abs(test_chi) > 10: # probably not a SN
            #    print(test_name, "CHISQ TOO HIGH")
            #    label = "SKIP"
            test_chis = np.array([[test_chi] * len(test_posts)])

            test_features = np.append(test_features, test_chis.T, 1)

            # normalize the log distributions
            test_features = adjust_log_dists(test_features)
            test_features, means, stds = normalize_features(  # pylint: disable=unused-variable
                test_features, MEANS_TRAINED_MODEL, STDDEVS_TRAINED_MODEL
            )
            test_data = torch.utils.data.TensorDataset(torch.Tensor(test_features))
            test_iterator = torch.utils.data.DataLoader(test_data, batch_size=32)
            _, probs = get_predictions_new(model, test_iterator, "cpu")
            probs_avg = np.mean(probs.numpy(), axis=0)

>>>>>>> 0947f17c
            if include_labels:
                save_test_probabilities(test_name, label, probs_avg)
            else:
                save_unclassified_test_probabilities(test_name, probs_avg)


def save_phase_versus_class_probs(probs_csv, data_dir):
    """Apply classifier to dataset over different phases. Plot overall
    trends of phase vs confidence, phase vs F1 score, phase vs each
    class accuracy.

    Parameters
    ----------
    probs_csv : str
        Path to the CSV file containing the test probabilities.
    data_dir : str
        Path to the directory containing the data.
    """
    model = MLP(13, 5, 128, 3)  # set up empty multi-layer perceptron
    model.load_state_dict(torch.load(TRAINED_MODEL_FN))  # load trained state dict to the MLP

    labels_to_classes, classes_to_labels = SnClass.get_type_maps()  # pylint: disable=unused-variable

    ct = 0

    t_cutoffs = np.arange(-18, 54, 4)
    with open(probs_csv, "r") as tc:
        csv_reader = csv.reader(tc, delimiter=",")
        next(csv_reader)
        for _, row in enumerate(csv_reader):
            if ct >= 60:
                break
            test_name = row[0]
            label = row[1]
            if int(label[-2]) != 4:
                continue

            ct += 1

            try:
                lc = Lightcurve.from_file(os.path.join(data_dir, test_name + ".npz"))
                lc.pad_bands(["g", "r"], PAD_SIZE)
                tarr = lc.times
                farr = lc.fluxes
            except:
                print("skipping import")
                continue

            mean_t0 = tarr[np.argmax(farr)]

            def single_loop(phase):
                t = phase + float(mean_t0)
                print(phase)
                if phase > 50.0:
                    return None

                try:
                    refit_posts = run_mcmc(os.path.join(data_dir, test_name + ".npz"), t)
                    test_chi = calculate_neg_chi_squareds(
                        [
                            test_name,
                        ],
                        FITS_DIR,
                        [
                            data_dir,
                        ],
                    )[0]
                    test_chis = np.array([[test_chi] * len(refit_posts)])
                except:
                    print("skipping fitting")
                    return None

                test_features = np.append(refit_posts, test_chis.T, 1)

                # normalize the log distributions
                test_features = adjust_log_dists(test_features)
                test_features, means2, stds2 = normalize_features(  # pylint: disable=unused-variable
                    test_features, MEANS_TRAINED_MODEL, STDDEVS_TRAINED_MODEL
                )
                test_data = torch.utils.data.TensorDataset(torch.Tensor(test_features))
                test_iterator = torch.utils.data.DataLoader(test_data, batch_size=32)
                _, probs = get_predictions_new(model, test_iterator, "cpu")
                probs_avg = np.mean(probs.numpy(), axis=0)
                # idx_random = np.random.choice(np.arange(len(probs)))
                save_test_probabilities(str(label), round(phase, 2), probs_avg)

            Parallel(n_jobs=-1)(delayed(single_loop)(float(x)) for x in t_cutoffs)<|MERGE_RESOLUTION|>--- conflicted
+++ resolved
@@ -367,17 +367,10 @@
 
     labels_to_classes, classes_to_labels = SnClass.get_type_maps()  # pylint: disable=unused-variable
 
-<<<<<<< HEAD
     #special_labels = {
     #    "SN Iax[02cx-like]",
     #}
     
-=======
-    special_labels = {
-        "SN Iax[02cx-like]",
-    }
-
->>>>>>> 0947f17c
     with open(test_csv, "r") as tc:
         csv_reader = csv.reader(tc, delimiter=",")
         next(csv_reader)
@@ -389,48 +382,9 @@
                 continue
             if include_labels:
                 label = row[1]
-<<<<<<< HEAD
-                #if label not in special_labels:  # to classify special types
-                #    continue
 
             probs_avg = classify_single_light_curve(test_name, fit_dir, data_dirs)
-            
-=======
-                if label not in special_labels:  # to classify special types
-                    continue
-            try:
-                print(test_name, fit_dir)
-                test_posts = get_posterior_samples(test_name, fit_dir)
-            except:
-                print("no posts")
-                continue
-            test_features = test_posts
-            test_names = np.array([test_name] * len(test_posts))
-            test_chi = calculate_neg_chi_squareds(
-                [
-                    test_name,
-                ],
-                fit_dir,
-                data_dirs,
-            )[0]
-            # if np.abs(test_chi) > 10: # probably not a SN
-            #    print(test_name, "CHISQ TOO HIGH")
-            #    label = "SKIP"
-            test_chis = np.array([[test_chi] * len(test_posts)])
-
-            test_features = np.append(test_features, test_chis.T, 1)
-
-            # normalize the log distributions
-            test_features = adjust_log_dists(test_features)
-            test_features, means, stds = normalize_features(  # pylint: disable=unused-variable
-                test_features, MEANS_TRAINED_MODEL, STDDEVS_TRAINED_MODEL
-            )
-            test_data = torch.utils.data.TensorDataset(torch.Tensor(test_features))
-            test_iterator = torch.utils.data.DataLoader(test_data, batch_size=32)
-            _, probs = get_predictions_new(model, test_iterator, "cpu")
-            probs_avg = np.mean(probs.numpy(), axis=0)
-
->>>>>>> 0947f17c
+
             if include_labels:
                 save_test_probabilities(test_name, label, probs_avg)
             else:
