--- conflicted
+++ resolved
@@ -91,17 +91,9 @@
         Numpy array containing the equally weighted posteriors, or None
         if the data is invalid.
     """
-<<<<<<< HEAD
     all_priors = priors.to_numpy().T
     ref_band = priors.reference_band
         
-=======
-    if telescope == "ZTF":
-        all_priors_cls = MultibandPriors.load_ztf_priors()
-        all_priors = all_priors_cls.to_numpy().T
-        ref_band = "r"  # maybe define within MultibandPriors class
-
->>>>>>> a4927b40
     n_params = len(all_priors.T)
     unique_bands = priors.ordered_bands
     ref_band_idx = np.argmax(unique_bands == ref_band)
