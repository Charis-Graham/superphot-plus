--- conflicted
+++ resolved
@@ -50,13 +50,8 @@
         ferr = ferr[t <= t0_lim]
         t = t[t <= t0_lim]
 
-<<<<<<< HEAD
     max_flux_loc =  t[b == "r"][np.argmax(f[b == "r"] - np.abs(ferr[b == "r"]))]
-    
-=======
-    max_flux_loc =  t[np.argmax(f[b == "r"] - np.abs(ferr[b == "r"]))]
-
->>>>>>> e0d5ded4
+ 
     t -= max_flux_loc # make relative
 
     return t, f, ferr, b
@@ -157,17 +152,7 @@
         of the "cube" is a value sampled between 0 and 1
         representing each parameter.
         """
-<<<<<<< HEAD
-        cube[0] = max_flux * 10**(trunc_gauss(cube[0], *PRIOR_A)) # log-uniform for A from 1.0x to 16x of max flux
-        cube[1] = trunc_gauss(cube[1], *PRIOR_BETA) # beta UPDATED, looks more Lorentzian so widened by 1.5x
-        cube[2] = 10**trunc_gauss(cube[2], *PRIOR_GAMMA) # very broad Gaussian temporary solution for gamma
-        max_flux_loc =  tdata[bdata == "r"][np.argmax(fdata[bdata == "r"] - np.abs(ferrdata[bdata == "r"]))]
-        cube[3] = trunc_gauss(cube[3], np.amin(tdata) - 50., np.amax(tdata) + 50., max_flux_loc, 20.) # t0
-        cube[4] = 10**(trunc_gauss(cube[4], *PRIOR_TAU_RISE)) # taurise, UPDATED
-        cube[5] = 10**(trunc_gauss(cube[5], *PRIOR_TAU_FALL))# tau fall UPDATED
-        cube[6] = 10**(trunc_gauss(cube[6], *PRIOR_EXTRA_SIGMA)) # lognormal for extrasigma, UPDATED
-        
-=======
+
         cube[0] = max_flux * 10 ** (
             trunc_gauss(cube[0], *PRIOR_A)
         )  # log-uniform for A from 1.0x to 16x of max flux
@@ -189,7 +174,7 @@
             trunc_gauss(cube[6], *PRIOR_EXTRA_SIGMA)
         )  # lognormal for extrasigma, UPDATED
 
->>>>>>> e0d5ded4
+
         # green band
         cube[7] = trunc_gauss(cube[7], *PRIOR_A_g)  # A UPDATED
         cube[8] = trunc_gauss(cube[8], *PRIOR_BETA_g)  # beta UPDATED
@@ -295,13 +280,9 @@
         return None
 
     max_flux = np.max(fdata[bdata == "r"] - np.abs(ferrdata[bdata == "r"]))
-<<<<<<< HEAD
+
     max_flux_loc =  tdata[bdata == "r"][np.argmax(fdata[bdata == "r"] - np.abs(ferrdata[bdata == "r"]))]
     
-=======
-    max_flux_loc =  tdata[np.argmax(fdata[bdata == "r"] - np.abs(ferrdata[bdata == "r"]))]
-
->>>>>>> e0d5ded4
     #p0 = np.array([max_flux, 0.0052, 10.**1.1391, max_flux_loc, 10**0.5990, 10**1.4296])
     bounds = (
         [max_flux * 10 ** (-0.2), 0.0, -2.0, np.amin(tdata) - 50.0, -1.0, 0.5],
