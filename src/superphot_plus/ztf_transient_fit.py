import contextlib
import os
import time

import joblib
import matplotlib.pyplot as plt
import numpy as np
from dynesty import NestedSampler
from scipy.optimize import curve_fit
from scipy.stats import truncnorm

from superphot_plus.constants import DLOGZ, MAX_ITER, NLIVE
from superphot_plus.file_paths import FIT_PLOTS_FOLDER
from superphot_plus.file_utils import get_posterior_filename, has_posterior_samples
from superphot_plus.lightcurve import Lightcurve
from superphot_plus.plotting import plot_sampling_lc_fit
from superphot_plus.priors.fitting_priors import MultibandPriors
from superphot_plus.utils import flux_model


@contextlib.contextmanager
def tqdm_joblib(tqdm_object):
    class TqdmBatchCompletionCallback(
        joblib.parallel.BatchCompletionCallBack
    ):  # pylint: disable=missing-class-docstring
        def __call__(self, *args, **kwargs):
            tqdm_object.update(n=self.batch_size)
            return super().__call__(*args, **kwargs)

    old_batch_callback = joblib.parallel.BatchCompletionCallBack
    joblib.parallel.BatchCompletionCallBack = TqdmBatchCompletionCallback
    try:
        yield tqdm_object
    finally:
        joblib.parallel.BatchCompletionCallBack = old_batch_callback
        tqdm_object.close()


def params_valid(beta, gamma, tau_rise, tau_fall):
    """Check if parameters are valid given certain model constraints.

    Parameters
    ----------
    beta : float
        Parameter beta.
    gamma : float
        Parameter gamma.
    tau_rise : float
        Parameter tau_rise.
    tau_fall : float
        Parameter tau_fall.

    Returns
    -------
    bool
        True if parameters are valid, False otherwise.
    """
    if tau_fall > 1.0 / beta:
        return False

    if gamma > (1.0 - beta * tau_fall) / beta:
        return False

    if tau_rise * (1.0 + np.exp(gamma / tau_rise)) < tau_fall:
        return False

    return True


def run_mcmc(lc, t0_lim=None, plot=False, rstate=None, telescope="ZTF"):
    """Runs dynesty importance nested sampling on a single light curve; returns set
    of equally weighted posteriors (sets of fit parameters).

    Parameters
    ----------
    lc : Lightcurve object
        The lightcurve of interest
    t0_lim : float, optional
        Upper limit for t0. Defaults to None.
    plot : bool, optional
        Flag to enable/disable plotting. Defaults to False.
    rstate : int, optional
        Random state that is seeded. if none, use machine entropy.
    telescope : str, optional
        Determines band and prior information. Defaults to ZTF.

    Returns
    -------
    np.ndarray or None
        Numpy array containing the equally weighted posteriors, or None
        if the data is invalid.
    """
    if telescope == "ZTF":
        all_priors_cls = MultibandPriors.load_ztf_priors()
        all_priors = all_priors_cls.to_numpy().T
        ref_band = "r"  # maybe define within MultibandPriors class

    n_params = len(all_priors.T)
    unique_bands = all_priors_cls.ordered_bands
    ref_band_idx = np.argmax(unique_bands == ref_band)

    # Require data in both the g and r bands.
    for ub in unique_bands:
        if lc.obs_count(ub) == 0:
            return None

    tdata = lc.times
    fdata = lc.fluxes
    ferrdata = lc.flux_errors
    bdata = lc.bands

<<<<<<< HEAD
    # Precompute the information about the maximum flux in the r band.
    where_ref_band = bdata == ref_band
    max_index = np.argmax(lc.fluxes[where_ref_band] - np.abs(lc.flux_errors[where_ref_band]))
    max_flux = lc.fluxes[where_ref_band][max_index] - np.abs(lc.flux_errors[where_ref_band][max_index])
    max_flux_loc = tdata[where_ref_band][max_index]
=======
    # Precompute the information about the maximum flux in the reference band.
    max_flux, max_flux_loc = lc.find_max_flux(band=ref_band)
>>>>>>> 368e32ac

    start_idx = 7 * ref_band_idx

    # Create copies of the prior vectors with the value for t0 overwritten for the
    # current lightcurve.
    prior_clip_a = np.copy(all_priors[0])
    prior_clip_a[start_idx + 3] = np.amin(tdata) - 50.0

    prior_clip_b = np.copy(all_priors[1])
    prior_clip_b[start_idx + 3] = np.amax(tdata) + 50.0

    prior_mean = np.copy(all_priors[2])
    prior_mean[start_idx + 3] = max_flux_loc

    prior_std = np.copy(all_priors[3])
    prior_std[start_idx + 3] = 20.0

    # Precompute the vectors of trunc_gauss a and b values.
    tg_a = (prior_clip_a - prior_mean) / prior_std
    tg_b = (prior_clip_b - prior_mean) / prior_std

    def create_prior(cube):
        """Creates prior for pymultinest, where each side of the "cube"
        is a value sampled between 0 and 1 representing each parameter.

        Parameters
        ----------
        cube : np.ndarray
            Array of parameters.

        Returns
        -------
        np.ndarray
            Updated array of parameters.
        """
        # Compute the truncated Gaussian distribution for all values at once.
        tg_vals = truncnorm.ppf(cube, tg_a, tg_b, loc=prior_mean, scale=prior_std)

        cube[start_idx] = (
            max_flux * 10 ** tg_vals[start_idx]
        )  # log-uniform for A from 1.0x to 16x of max flux
        cube[start_idx + 1] = tg_vals[start_idx + 1]  # beta UPDATED, looks more Lorentzian so widened by 1.5x
        cube[start_idx + 2] = 10 ** tg_vals[start_idx + 2]  # very broad Gaussian temporary solution for gamma
        cube[start_idx + 3] = tg_vals[start_idx + 3]
        cube[start_idx + 4 : start_idx + 7] = 10 ** tg_vals[start_idx + 4 : start_idx + 7]  # taurise, UPDATED

        # all other bands
        cube[:start_idx] = tg_vals[:start_idx]  # all non-ref params
        cube[start_idx + 7 :] = tg_vals[start_idx + 7 :]

        return cube

    def create_logL(cube):
        """Define the log-likelihood function.

        Is proportional to chi-squared of data's fit to generated flux
        model.

        Parameters
        ----------
        cube : np.ndarray
            Array of parameters.

        Returns
        -------
        float
            Log-likelihood value.
        """
        f_model = flux_model(cube, tdata, bdata, unique_bands, ref_band)
        extra_sigma_arr = np.ones(len(tdata)) * cube[6] * max_flux

        for band_idx, ordered_band in enumerate(unique_bands):
            if ordered_band == ref_band:
                continue
            extra_sigma_arr[bdata == ordered_band] *= cube[7 * band_idx + 6]

        sigma_sq = ferrdata**2 + extra_sigma_arr**2
        logL = np.sum(np.log(1.0 / np.sqrt(2.0 * np.pi * sigma_sq)) - 0.5 * (f_model - fdata) ** 2 / sigma_sq)
        return logL

    st = time.time()  # pylint: disable=unused-variable

    sampler = NestedSampler(
        create_logL, create_prior, n_params, sample="rwalk", bound="single", nlive=NLIVE, rstate=rstate
    )
    sampler.run_nested(maxiter=MAX_ITER, dlogz=DLOGZ, print_progress=False)
    res = sampler.results

    red_chisq = res.logl / len(tdata)
    samples = res.samples
    eq_wt_samples = res.samples_equal(rstate=rstate)

    orig_idxs = np.array([np.argmin(np.sum((e - samples) ** 2, axis=1)) for e in eq_wt_samples])
    eq_wt_red_chisq = red_chisq[orig_idxs]

    eq_wt_samples = np.append(eq_wt_samples, eq_wt_red_chisq[np.newaxis, :].T, 1)

    if plot:  # pragma: no cover
        if lc.name is None:
            raise ValueError("Missing file name for plotting files.")
        plot_sampling_lc_fit(lc.name, FIT_PLOTS_FOLDER, tdata, fdata, ferrdata, bdata, eq_wt_samples)

    return eq_wt_samples


def run_curve_fit(filename, output_dir, plot=True):
    """Run curve fit on data file.

    Parameters
    ----------
    filename : str
        Name of the data file.
    output_dir : str
        Directory to place plots, if generated.
    plot : boolean
        Whether or not to draw lightcurve fit plots.

    Returns
    -------
    tuple or None
        Tuple containing the fitted parameters for each
        bands, or None if the required data is missing.
    """
    lightcurve = Lightcurve.from_file(filename)

    tdata = lightcurve.times
    fdata = lightcurve.fluxes
    ferrdata = lightcurve.flux_errors
    bdata = lightcurve.bands

    mb_priors = MultibandPriors.load_ztf_priors()
    ref_band = mb_priors.reference_band

    ## Exit early if we don't some data points in each band.
    for band in mb_priors.ordered_bands:
        if (tdata[bdata == band] is None) or (len(tdata[bdata == band]) == 0):
            return None

    max_flux = np.max(fdata[bdata == ref_band] - np.abs(ferrdata[bdata == ref_band]))

    max_flux_loc = tdata[bdata == ref_band][
        np.argmax(fdata[bdata == ref_band] - np.abs(ferrdata[bdata == ref_band]))
    ]

    bounds = (
        [max_flux * 10 ** (-0.2), 0.0, -2.0, np.amin(tdata) - 50.0, -1.0, 0.5],
        [max_flux * 10 ** (1.2), 0.02, 2.5, np.amax(tdata) + 50.0, 3.0, 4.0],
    )

    def flux_model_smooth(t_data, A, beta, gamma, t0, tau_rise, tau_fall):
        """Tests the smooth model implemented in ALERCE's classifier.

        Parameters
        ----------
        t_data : array-like
            Time data.
        A : float
            Parameter A.
        beta : float
            Parameter beta.
        gamma : float
            Parameter gamma.
        t0 : float
            Parameter t0.
        tau_rise : float
            Parameter tau_rise.
        tau_fall : float
            Parameter tau_fall.

        Returns
        -------
        np.ndarray
            Flux model.
        """
        gamma = 10.0**gamma
        tau_rise = 10.0**tau_rise
        tau_fall = 10.0**tau_fall

        sigma_arg = (t_data - gamma - t0) / 3.0
        sigma = 1.0 / (1.0 + np.exp(-sigma_arg))
        if not params_valid(beta, gamma, tau_rise, tau_fall):
            return 1e10 * np.ones(len(t_data))

        phase = t_data - t0
        f_model = (
            A
            / (1.0 + np.exp(-phase / tau_rise))
            * (1.0 - beta * gamma)
            * np.exp((gamma - phase) / tau_fall)
            * sigma
        )
        f_model += A / (1.0 + np.exp(-phase / tau_rise)) * (1.0 - beta * phase) * (1.0 - sigma)

        return f_model

    opts = {}

    ## Get parameters for the reference band.
    priors = mb_priors.bands[ref_band]

    prior_array = [
        max_flux,
        priors.beta.mean,
        priors.gamma.mean,
        max_flux_loc,
        priors.tau_rise.mean,
        priors.tau_fall.mean,
    ]

    ref_results, _ = curve_fit(  # pylint: disable=unbalanced-tuple-unpacking
        flux_model_smooth,
        tdata[bdata == ref_band],
        fdata[bdata == ref_band],
        p0=prior_array,
        sigma=ferrdata[bdata == ref_band],
        bounds=bounds,
        maxfev=100000,
    )

    opts[ref_band] = ref_results

    for band, priors in mb_priors.bands.items():
        if band == ref_band:
            continue

        aux_prior_array = [
            priors.amp.mean,
            priors.beta.mean,
            np.log10(priors.gamma.mean),
            priors.t_0.mean,
            np.log10(priors.tau_rise.mean),
            np.log10(priors.tau_fall.mean),
        ]
        aux_prior_array = aux_prior_array * ref_results

        ## Gamma
        aux_prior_array[2] = ref_results[2] + aux_prior_array[2]
        ## Tau rise
        aux_prior_array[4] = ref_results[4] + aux_prior_array[4]
        ## Tau fall
        aux_prior_array[5] = ref_results[5] + aux_prior_array[5]

        popt, _ = curve_fit(  # pylint: disable=unbalanced-tuple-unpacking
            flux_model_smooth,
            tdata[bdata == band],
            fdata[bdata == band],
            p0=aux_prior_array,
            sigma=ferrdata[bdata == band],
            bounds=bounds,
            maxfev=100000,
        )

        ## Make results more easily comparable to other sampling techniques:
        opts[band] = popt / ref_results

    if plot:
        trange_fine = np.linspace(np.amin(tdata), np.amax(tdata), num=500)

        for band in mb_priors.ordered_bands:
            plt.errorbar(
                tdata[bdata == band],
                fdata[bdata == band],
                yerr=ferrdata[bdata == band],
                c=band,
                label=band,
                fmt="o",
            )
            plt.plot(trange_fine, flux_model_smooth(trange_fine, *opts[band]), c=band, lw=1)

        plt.xlabel("MJD")
        plt.ylabel("Flux")
        plt.title(lightcurve.name)

        plt.savefig(os.path.join(output_dir, f"{lightcurve.name}.png"))

    return opts


def dynesty_single_curve(lc, output_dir, skip_if_exists=True, rstate=None):
    """Perform model fitting using dynesty on a single light curve.

    This function runs the dynesty importance nested sampling algorithm
    on a single light curve. It saves the resulting equally weighted
    posterior samples to a compressed NumPy archive file.

    Parameters
    ----------
    lc : Lightcurve object
        The light curve of interest.
    output_dir : str
        The directory where the output file will be saved.
    skip_if_exists : bool, optional
        Flag indicating whether to skip fitting if the output file
        already exists. Defaults to true.
    rstate : int, optional
        Random state that is seeded. if none, use machine entropy.

    Returns
    -------
    sample_mean: numpy array
        Return the mean of the MCMC samples or None if the fitting is
        skipped or encounters an error.
    """
    if lc.name is None or lc.name == "":
        raise ValueError("Empty light curve name.")

    os.makedirs(output_dir, exist_ok=True)
    if skip_if_exists and has_posterior_samples(lc_name=lc.name, fits_dir=output_dir, sampler="dynesty"):
        return None

    eq_samples = run_mcmc(lc, plot=False, rstate=rstate)
    if eq_samples is None:
        return None
    sample_mean = np.mean(eq_samples, axis=0)
    print(sample_mean)

    posterior_filename = get_posterior_filename(lc.name, output_dir, "dynesty")

    np.savez_compressed(posterior_filename, eq_samples)
    return sample_mean


def dynesty_single_file(test_fn, output_dir, skip_if_exists=True, rstate=None, t0_lim=None):
    """Perform model fitting using dynesty on a single data file.

    This function runs the dynesty importance nested sampling algorithm
    on a single data file. It saves the resulting equally weighted
    posterior samples to a compressed NumPy archive file.

    Parameters
    ----------
    test_fn : str
        The path of the data file to be analyzed.
    output_dir : str
        The directory where the output file will be saved.
    skip_if_exists : bool, optional
        Flag indicating whether to skip fitting if the output file
        already exists. Defaults to true.
    rstate : int, optional
        Random state that is seeded. if none, use machine entropy.
    t0_lim : float, optional
        Upper limit for t0. Defaults to None.

    Returns
    -------
    sample_mean: numpy array
        Return the mean of the MCMC samples or None if the fitting is
        skipped or encounters an error.
    """
    lc = Lightcurve.from_file(test_fn)
    sample_mean = dynesty_single_curve(lc, output_dir, skip_if_exists, rstate)
    return sample_mean<|MERGE_RESOLUTION|>--- conflicted
+++ resolved
@@ -109,16 +109,8 @@
     ferrdata = lc.flux_errors
     bdata = lc.bands
 
-<<<<<<< HEAD
-    # Precompute the information about the maximum flux in the r band.
-    where_ref_band = bdata == ref_band
-    max_index = np.argmax(lc.fluxes[where_ref_band] - np.abs(lc.flux_errors[where_ref_band]))
-    max_flux = lc.fluxes[where_ref_band][max_index] - np.abs(lc.flux_errors[where_ref_band][max_index])
-    max_flux_loc = tdata[where_ref_band][max_index]
-=======
     # Precompute the information about the maximum flux in the reference band.
     max_flux, max_flux_loc = lc.find_max_flux(band=ref_band)
->>>>>>> 368e32ac
 
     start_idx = 7 * ref_band_idx
 
