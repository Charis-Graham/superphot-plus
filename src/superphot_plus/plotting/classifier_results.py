"""This module provides various functions for analyzing and visualizing
classification results."""

import os

import matplotlib.pyplot as plt
import numpy as np
import pandas as pd

from sklearn.metrics import roc_curve, confusion_matrix
from matplotlib.ticker import AutoMinorLocator

from astropy.cosmology import Planck13 as cosmo
from scipy.stats import binned_statistic

from superphot_plus.plotting.format_params import set_global_plot_formatting
from superphot_plus.file_utils import get_multiple_posterior_samples
from superphot_plus.format_data_ztf import import_labels_only
from superphot_plus.plotting.utils import histedges_equalN, read_probs_csv, get_survey_fracs
from superphot_plus.supernova_class import SupernovaClass as SnClass

set_global_plot_formatting()


def save_class_fractions(spec_probs_csv, probs_alerce_csv, phot_probs_csv, save_path):
    """Save class fractions from spectroscopic, photometric, and
    corrected photometric.

    Parameters
    ----------
    spec_probs_csv : str
        Path to the CSV file containing spectroscopic probability
        predictions.
    phot_probs_csv : str
        Path to the CSV file containing photometric probability
        predictions.
    save_fn : str
        Filename + dir for saving the class fractions.
    """
    labels_to_class, _ = SnClass.get_type_maps()

    # import spec dataframe
    _, true_class_spec, probs_spec, pred_class_spec, _ = read_probs_csv(spec_probs_csv)

    num_classes = probs_spec.shape[1]

    true_class_alerce = true_class_spec.copy()
    true_class_alerce[true_class_alerce == 2] = 1

    # read in ALeRCE classes
    df_alerce = pd.read_csv(probs_alerce_csv)
    pred_alerce = df_alerce.alerce_label.to_numpy().astype(str)

    ignore_mask = (pred_alerce == "None") | (pred_alerce == "nan") | (pred_alerce == "SKIP")
    # ignore true SNe IIn
    ignore_mask = ignore_mask | (true_class_alerce == 2)

    true_class_alerce = true_class_alerce[~ignore_mask]
    pred_alerce = pred_alerce[~ignore_mask]

    pred_class_spec_alerce = np.array([labels_to_class[x] for x in pred_alerce])

    # import phot dataframe
    _, pred_label_alerce, _, pred_class_phot, _ = read_probs_csv(phot_probs_csv)
    skip_idx = pred_label_alerce == "SKIP"
    pred_label_alerce, pred_class_phot = pred_label_alerce[~skip_idx], pred_class_phot[~skip_idx]
    pred_class_phot_alerce = np.array([labels_to_class[x] for x in pred_label_alerce])

    cm_p = confusion_matrix(true_class_spec, pred_class_spec, normalize="pred")
    cm_p_alerce = confusion_matrix(true_class_alerce, pred_class_spec_alerce, normalize="pred")

    true_fracs = np.array(
        [len(true_class_spec[true_class_spec == i]) / len(true_class_spec) for i in range(num_classes)]
    )
    pred_fracs = np.array(
        [len(pred_class_phot[pred_class_phot == i]) / len(pred_class_phot) for i in range(num_classes)]
    )
    alerce_fracs = np.array(
        [
            len(pred_class_phot_alerce[pred_class_phot_alerce == i]) / len(pred_class_phot_alerce)
            for i in range(num_classes)
        ]
    )

    pred_fracs_corr = []
    alerce_fracs_corr = []
    for i in range(5):
        pred_fracs_corr.append(np.sum(pred_fracs * cm_p[i]))
        if i == 2:
            alerce_fracs_corr.append(0.0)
        elif i > 2:
            alerce_fracs_corr.append(np.sum(np.delete(alerce_fracs, 2) * cm_p_alerce[i - 1]))
        else:
            alerce_fracs_corr.append(np.sum(np.delete(alerce_fracs, 2) * cm_p_alerce[i]))

    pred_fracs_corr = np.array(pred_fracs_corr)
    alerce_fracs_corr = np.array(alerce_fracs_corr)

    save_df = pd.DataFrame(
        {
            "spec_fracs": true_fracs,
            "phot_fracs": pred_fracs,
            "phot_fracs_corr": pred_fracs_corr,
            "alerce_fracs": alerce_fracs,
            "alerce_fracs_corr": alerce_fracs_corr,
        }
    )
    save_df.to_csv(save_path, index=False)


def plot_class_fractions(saved_cf_file, fig_dir, filename):
    """Plot class fractions saved from 'save_class_fractions'.

    Parameters
    ----------
    saved_cf_file : str
        Path to the saved class fractions file.
    fig_dir : str
        Directory for saving the class fractions plot.
    filename: str
        Filename for the class fractions plot figure.
    """
    _, classes_to_labels = SnClass.get_type_maps()
    labels = [
        "Spec (ZTF)",
        "Spec (YSE)",
        "Spec (PS1-MDS)",
        "Phot",
        "Phot (corr.)",
        "ALeRCE",
        "ALeRCE (corr.)",
    ]
    width = 0.6

    frac_df = pd.read_csv(saved_cf_file)

    true_fracs, pred_fracs, pred_fracs_corr, alerce_fracs, alerce_fracs_corr = frac_df.to_numpy().T

    survey_sn_fracs = get_survey_fracs()
    yse_fracs, psmds_fracs = survey_sn_fracs["YSE"], survey_sn_fracs["PS-MDS"]

    combined_fracs = np.array(
        [
            true_fracs,
            yse_fracs,
            psmds_fracs,
            pred_fracs,
            pred_fracs_corr,
            alerce_fracs,
            alerce_fracs_corr,
        ]
    ).T
    _, ax = plt.subplots(figsize=(11, 16))

    for i in range(5):
        if i == 0:
            bottom = 0
        else:
            bottom = np.sum(combined_fracs[0:i], axis=0)
        stacked_bar = ax.bar(
            labels,
            combined_fracs[i],
            width,
            bottom=bottom,
            label=classes_to_labels[i],
        )
        for j, fracs_j in enumerate(combined_fracs[i]):
            barj = stacked_bar.patches[j]
            # Create annotation
            ax.annotate(
                round(fracs_j, 3),
                (barj.get_x() + barj.get_width() / 2, barj.get_y() + barj.get_height() / 2),
                ha="center",
                va="center",
                color="white",
            )

    # Shrink current axis's height by 10% on the bottom
    box = ax.get_position()
    ax.set_position([box.x0, box.y0 + box.height * 0.1, box.width, box.height * 0.9])

    # Put a legend below current axis
    ax.legend(
        loc="upper center", bbox_to_anchor=(0.5, -0.05), fancybox=True, shadow=False, ncol=5, fontsize=15
    )

    ax.tick_params(axis="both", which="major", labelsize=12)
    ax.tick_params(axis="both", which="minor", labelsize=10)

    # plt.legend(loc=3)
    plt.ylabel("Fraction", fontsize=20)
    plt.savefig(os.path.join(fig_dir, filename))
    plt.close()


def generate_roc_curve(probs_csv, save_dir):
    """Generate a combined ROC curve of all SN classes.

    Parameters
    ----------
    probs_csv : str
        CSV file where class probabilities are stored.
    save_dir : str
        Where to save the figure.
    """
    labels_to_classes, classes_to_labels = SnClass.get_type_maps()

    colors = [plt.cm.Set1(i) for i in range(10)]
    fig, double_axes = plt.subplots(1, 2, figsize=(8, 7))
    ax1, ax2 = double_axes
    ax1.set_xlim([0.0, 1.05])
    ax1.set_ylim([0.0, 1.05])
    ax2.set_xlim([0.0, 0.1])
    ax2.set_ylim([0.0, 1.05])
    ax1.set_ylabel("True Positive Rate")
    ratio = 1.2
    plt.locator_params(axis="x", nbins=3)

    legend_lines = []
    fpr = []
    tpr = []

    for ref_class, ref_label in enumerate(classes_to_labels):
        true_classes, probs = read_probs_csv(probs_csv)[1:3]
        y_true = np.where(true_classes == ref_class, 1, 0)
        y_score = probs[:, ref_class]

        single_class_fpr, single_class_tpr, threshholds = roc_curve(y_true, y_score)
        idx_50 = np.argmin((threshholds - 0.5) ** 2)
        (legend_line,) = ax1.plot(single_class_fpr, single_class_tpr, label=ref_label, c=colors[ref_class])
        ax2.plot(single_class_fpr, single_class_tpr, label=ref_label, c=colors[ref_class])
        legend_lines.append(legend_line)
        ax2.scatter(
            single_class_fpr[idx_50], single_class_tpr[idx_50], color=colors[ref_class], s=100, marker="d"
        )
        fpr.append(single_class_fpr)
        tpr.append(single_class_tpr)

    # First aggregate all false positive rates
    all_fpr = np.unique(np.concatenate([fpr[i] for i in range(5)]))

    # Then interpolate all ROC curves at this points
    mean_tpr = np.zeros_like(all_fpr)

    for i in range(len(classes_to_labels)):
        mean_tpr += np.interp(all_fpr, fpr[i], tpr[i])

    # Finally average it and compute AUC
    mean_tpr /= len(classes_to_labels)

    for ax_i in double_axes:
        (legend_line,) = ax_i.plot(
            all_fpr, mean_tpr, label="Macro-averaged", linewidth=3, linestyle="dashed", c="black"
        )

        x_left, x_right = ax_i.get_xlim()
        y_low, y_high = ax_i.get_ylim()

        ax_i.set_aspect(abs((x_right - x_left) / (y_low - y_high)) * ratio)
        ax_i.yaxis.set_minor_locator(AutoMinorLocator())
        ax_i.xaxis.set_minor_locator(AutoMinorLocator())
        ax_i.set_xlabel("False Positive Rate")

    legend_lines.append(legend_line)
    legend_keys = [*list(labels_to_classes.keys()), "Combined"]
    fig.legend(legend_lines, legend_keys, loc="lower center", ncol=3)
    plt.savefig(os.path.join(save_dir, "roc_all.pdf"), bbox_inches="tight")
    plt.close()


def plot_phase_vs_accuracy(phased_probs_csv, save_dir):
    """Plot classification accuracy as a function of phase.

    Parameters
    ----------
    phased_probs_csv : str
        Where classification probabilities and LC truncated phases are saved.
    save_dir : str
        Where to save the output figures.
    """
    fig, axes = plt.subplots(2, 1, sharex=True, figsize=(8, 10), gridspec_kw={"hspace": 0})
    ax, ax2 = axes
    _, classes_to_labels = SnClass.get_type_maps()
    allowed_types = np.arange(len(classes_to_labels))

    true_type, phase, _, pred_type, _ = read_probs_csv(phased_probs_csv)
    correct_class = (true_type == pred_type).astype(int)

    legend_lines = []
    for allowed_type in allowed_types:
        correct_t = correct_class[true_type == allowed_type]
        phase_t = phase[true_type == allowed_type]

        bins = np.arange(-16, 52, 4)
        # bins = histedges_equalN(phase_t[phase_t > -18.], 20)

        correct_hist, _, _ = binned_statistic(phase_t, correct_t, statistic="sum", bins=bins)
        all_hist, _, _ = binned_statistic(phase_t, np.ones(len(phase_t)), statistic="sum", bins=bins)
        acc_hist_t = correct_hist / all_hist
        # acc_hist_comb += acc_hist_t
        (legend_line,) = ax.step(
            bins, np.append(acc_hist_t, acc_hist_t[-1]), where="post", label=allowed_type
        )
        legend_lines.append(legend_line)

    ax.axvline(x=0.0, color="grey", linestyle="dotted")
    ax.set_ylabel("Classification Accuracy")
    ax.set_xlim((-18.0, 48.0))

    # also plot the over/under-classification fraction of each type compared to final classification
    legend_lines = []
    # bins_eq=histedges_equalN(phase[phase > -30.], 20) # all points
    bins_eq = np.arange(-16, 52, 4)
    all_hist, _, _ = binned_statistic(phase, np.ones(len(true_type)), statistic="sum", bins=bins_eq)

    for allowed_type in allowed_types:
        eff_num = np.zeros(len(bins_eq) - 1)  # effective numerator
        for allowed_type2 in allowed_types:
            idx_sub = true_type == allowed_type2
            phase_t = phase[idx_sub]

            bins_eq = np.arange(-16, 52, 4)

            true_hist, _, _ = binned_statistic(phase_t, np.ones(len(phase_t)), statistic="sum", bins=bins_eq)
            frac_hist = true_hist / all_hist  # within each bin, fraction that is that true type

            normed_const = 0.2 / frac_hist

            # get fraction of true type at2 classified as at, and add it to total 'at' fraction
            idx_sub2 = (true_type == allowed_type2) & (pred_type == allowed_type)
            phase_sub = phase[idx_sub2]
            if len(phase_sub) == 0:
                continue
            pred_hist, _, _ = binned_statistic(
                phase_sub, np.ones(len(phase_sub)), statistic="sum", bins=bins_eq
            )

            eff_num += normed_const * pred_hist

            # acc_hist_comb += acc_hist_t
        pred_frac = eff_num / all_hist
        pred_frac_normed = pred_frac / pred_frac[-1]
        (legend_line,) = ax2.step(
            bins_eq, np.append(pred_frac_normed, pred_frac_normed[-1]), where="post", label=allowed_type
        )
        legend_lines.append(legend_line)

    ax2.axhline(y=1.0, color="k", xmin=-30, xmax=50, linestyle="--")
    ax2.axvline(x=0.0, color="grey", linestyle="dotted")
    ax2.set_xlabel(r"Phase (days)")
    ax2.set_ylabel("Overprediction Fraction")
    ax2.set_xlim((-18.0, 48.0))
    fig.legend(legend_lines, [classes_to_labels[x] for x in allowed_types], loc="lower center", ncol=3)
    plt.savefig(os.path.join(save_dir, "phase_vs_accuracy.pdf"), bbox_inches="tight")
    plt.close()


def plot_redshifts_abs_mags(probs_snr_csv, training_csv, fits_dir, save_dir, sampler="dynesty"):
    """
    Plot redshift and absolute magnitude distributions used in the
    redshift-inclusive classifier.

    Parameters
    ----------
    probs_snr_csv : str
        Where probabilities + SNRs are stored.
    save_dir : str
        Where to save figures.
    """
    labels_to_classes, _ = SnClass.get_type_maps()
    allowed_types = list(labels_to_classes.keys())

    _, labels, redshifts = import_labels_only(
        [
            training_csv,
        ],
        allowed_types,
<<<<<<< HEAD
        needs_posteriors=True,
        redshift=True,
        sampler=sampler,
        fits_dir=fits_dir,
=======
        fits_dir=fits_dir,
        needs_posteriors=True,
        sampler=sampler,
>>>>>>> 06eaf129
    )[-1]

    # labels = np.array([classes_to_labels[int(x)] for x in classes])
    probs_dataframe = pd.read_csv(probs_snr_csv)
    amplitudes = probs_dataframe.Fmax.to_numpy()
    app_mags = -2.5 * np.log10(amplitudes) + 26.3

    k_correction = 2.5 * np.log10(1.0 + redshifts)
    dist = cosmo.luminosity_distance([redshifts]).value[0]  # returns dist in Mpc
    abs_mags = app_mags - 5.0 * np.log10(dist * 1e6 / 10.0) + k_correction

    fig, axes = plt.subplots(1, 2, figsize=(8, 6))
    z_ax = axes[0]
    mag_ax = axes[1]

    _, bin_edges = np.histogram(-abs_mags, bins=40, density=True, range=(15, 25))
    bin_width = bin_edges[1] - bin_edges[0]
    bin_centers = (bin_edges[1:] + bin_edges[:-1]) / 2

    legend_lines = []

    for allowed_type in allowed_types:
        features_1_t = -abs_mags[labels == allowed_type]
        feature_hist, bin_edges = np.histogram(features_1_t, bins=bin_edges, density=True)
        cumsum = np.cumsum(feature_hist) * bin_width
        (legend_line,) = mag_ax.step(-bin_centers, cumsum, where="mid", label=allowed_type)
        legend_lines.append(legend_line)

    mag_ax.set_xlabel("Absolute Magnitude")
    mag_ax.invert_xaxis()

    _, bin_edges = np.histogram(redshifts, bins=40, density=True, range=(-0.1, 0.6))
    bin_width = bin_edges[1] - bin_edges[0]
    bin_centers = (bin_edges[1:] + bin_edges[:-1]) / 2

    for allowed_type in allowed_types:
        features_1_t = redshifts[labels == allowed_type]
        feature_hist, bin_edges = np.histogram(features_1_t, bins=bin_edges, density=True)
        cumsum = np.cumsum(feature_hist) * bin_width
        z_ax.step(bin_centers, cumsum, where="mid", label=allowed_type)

    z_ax.set_xlabel("Redshift")
    z_ax.set_ylabel("Cumulative Fraction")

    for ax in axes:
        ratio = 1.0
        x_left, x_right = ax.get_xlim()
        y_low, y_high = ax.get_ylim()
        ax.set_aspect(abs((x_right - x_left) / (y_low - y_high)) * ratio)

    fig.legend(legend_lines, [*allowed_types, "Combined"], loc="lower center", ncol=3)
    plt.savefig(os.path.join(save_dir, "abs_mag_hist.pdf"), bbox_inches="tight")
    plt.close()


def plot_snr_npoints_vs_accuracy(probs_snr_csv, save_dir):
    """
    Generate plots of number of SNR > 5 points versus
    accuracy, and top 10% SNR versus accuracy.

    TODO: add functionality for only one type.

    Parameters
    ----------
    probs_snr_csv : str
        Where probabilities + SNRs are stored.
    save_dir : str
        Where to save figures.
    """

    _, classes_to_labels = SnClass.get_type_maps()

    _, true_type, _, pred_classes, _ = read_probs_csv(probs_snr_csv)
    correct_class = np.where(true_type == pred_classes, 1, 0)

    df = pd.read_csv(probs_snr_csv)
    snr, n_high_snr = df.SNR90, df.nSNR3

    for unique_type in np.unique(true_type):
        snr_t = snr[true_type == unique_type]
        correct_t = correct_class[true_type == unique_type]

        nbins = 8
        while nbins >= 1:
            try:
                snr_vs_accuracy, snr_bin_edges, _ = binned_statistic(
                    snr_t, correct_t, "mean", bins=histedges_equalN(snr_t, nbins)
                )
                break
            except:
                nbins /= 2

        if nbins < 1:
            continue

        snr_vs_accuracy[np.isnan(snr_vs_accuracy)] = 1.0

        plt.step(
            snr_bin_edges,
            np.append(snr_vs_accuracy, snr_vs_accuracy[-1]),
            label=classes_to_labels[unique_type],
            where="post",
        )

    plt.xlim((5, 30))

    plt.xlabel("90th Percentile SNR")
    plt.ylabel("Classification Accuracy")
    plt.legend()
    plt.savefig(os.path.join(save_dir, "snr_vs_accuracy.pdf"), bbox_inches="tight")
    plt.close()

    # second plot
    for unique_type in np.unique(true_type):
        correct_t = correct_class[true_type == unique_type]
        n_high_t = n_high_snr[true_type == unique_type]

        nbins = 8
        while nbins >= 1:
            try:
                n_vs_accuracy, n_bin_edges, _ = binned_statistic(
                    n_high_t, correct_t, "mean", bins=histedges_equalN(n_high_t, nbins)
                )
                break
            except:
                nbins /= 2

        if nbins < 1:
            continue

        n_vs_accuracy[np.isnan(n_vs_accuracy)] = 1.0

        plt.step(
            n_bin_edges,
            np.append(n_vs_accuracy, n_vs_accuracy[-1]),
            label=classes_to_labels[unique_type],
            where="post",
        )

    plt.xlim((8, 100))

    plt.xlabel(r"Number of $\geq 3\sigma$ Datapoints")
    plt.ylabel("Classification Accuracy")
    plt.legend(loc="lower right")
    plt.savefig(os.path.join(save_dir, "n_vs_accuracy.pdf"), bbox_inches="tight")
    plt.close()


def plot_snr_hist(probs_snr_csv, save_dir):
    """
    Replicates SNR plots needed for publication.

    Parameters
    ----------
    probs_snr_csv : str
        Where probability + SNR info is stored.
    save_dir : str
        Where to save figure.
    """
    df = pd.read_csv(probs_snr_csv)
    n_snr_3, n_snr_5, n_snr_10 = df.iloc[:, -3:].to_numpy().T
    skip_mask = (df.iloc[:, 1] == "SKIP").to_numpy()
    bins = np.arange(0, 603, 3)

    plt.hist(n_snr_3[~skip_mask], histtype="step", label=r"$SNR \geq 3$", bins=bins)
    plt.hist(n_snr_5[~skip_mask], histtype="step", label=r"$SNR \geq 5$", bins=bins)
    plt.hist(n_snr_10[~skip_mask], histtype="step", label=r"$SNR \geq 10$", bins=bins)
    plt.loglog()
    plt.xlabel("Number of Datapoints at Given SNR")
    plt.ylabel("Number of Lightcurves")
    plt.legend()
    plt.savefig(os.path.join(save_dir, "snr_hist.pdf"), bbox_inches="tight")
    plt.close()


def compare_mag_distributions(probs_classified, probs_unclassified, save_dir, zeropoint=26.3):
    """
    Generate overlaid magnitude distributions of the classified and unclassified datasets.
    Assumes that unclassified LCs that did not pass the chi-squared cut are marked as "SKIP".

    Parameters
    ----------
    probs_classified : str
        CSV filename where probs of spectroscopic set are stored.
    probs_unclassified : str
        CSV filename where probs of photometric set are stored.
    save_dir : str
        Where to save figure.
    zeropoint : float, optional
        Zeropoint used when converting mags to fluxes. Defaults to 26.3.
    """
    classified_df = pd.read_csv(probs_classified)
    max_flux = classified_df.Fmax.to_numpy()
    max_r_classified = -2.5 * np.log10(max_flux) + zeropoint

    unclassified_df = pd.read_csv(probs_unclassified)
    max_flux = unclassified_df.Fmax.to_numpy()
    max_r_unclassified_all = -2.5 * np.log10(max_flux) + zeropoint

    mask_high_chisquared = (unclassified_df.iloc[:, 1] == "SKIP").to_numpy()
    max_r_unclassified = max_r_unclassified_all[~mask_high_chisquared]
    max_r_skipped = max_r_unclassified_all[mask_high_chisquared]

    plt.hist(
        max_r_classified,
        histtype="stepfilled",
        bins=np.arange(5.0, 21.0, 0.5),
        alpha=0.5,
        label="Spectroscopic",
        density=True,
    )
    plt.hist(
        max_r_unclassified,
        histtype="stepfilled",
        bins=np.arange(5.0, 21.0, 0.5),
        alpha=0.5,
        label="Photometric (included)",
        density=True,
    )

    plt.hist(
        max_r_skipped,
        histtype="stepfilled",
        bins=np.arange(5.0, 21.0, 0.5),
        alpha=0.5,
        label="Photometric (excluded)",
        density=True,
    )

    plt.yscale("log")
    plt.legend(loc="upper left")
    plt.xlabel("Apparent Magnitude (m)")
    plt.ylabel("Fraction of Lightcurves")
    plt.savefig(
        os.path.join(save_dir, "appm_hist_compare.pdf"),
        bbox_inches="tight",
    )
    plt.close()


def plot_chisquared_vs_accuracy(
    pred_spec_fn,
    pred_phot_fn,
    fits_dir,
    save_dir,
    sampler=None,
):
    """
    Plot chi-squared value histograms for both the spectroscopic and photometric
    datasets, and plot spec chi-squared as a function of classification accuracy.

    TODO: IN PROGRESS

    Parameters
    ----------
    pred_spec_fn : str
        CSV filename where probs of spectroscopic set are stored.
    pred_phot_fn : str
        CSV filename where probs of photometric set are stored.
    save_dir : str
        Where to save figure.
    """
    sn_names, true_classes, _, pred_classes, _ = read_probs_csv(pred_spec_fn)

    correctly_classified = np.where(true_classes == pred_classes, 1, 0)
    mult_posteriors = get_multiple_posterior_samples(sn_names, fits_dir, sampler=sampler)

    train_chis = np.array([-1 * np.mean(mult_posteriors[x][:, -1]) for x in sn_names])

    sn_names = read_probs_csv(pred_phot_fn)[0]

    mult_posteriors = get_multiple_posterior_samples(sn_names, fits_dir, sampler=sampler)

    train_chis_phot = np.array([-1 * np.mean(mult_posteriors[x][:, -1]) for x in sn_names])

    # plot
    _, ax2 = plt.subplots(figsize=(7, 4.8))
    ax1 = ax2.twinx()
    bins = np.arange(3.5, 14, 0.5)

    correct_hist, bin_edges, _ = binned_statistic(
        train_chis, correctly_classified, statistic="sum", bins=bins
    )
    bin_centers = (bin_edges[1:] + bin_edges[:-1]) / 2.0

    all_hist, _, _ = binned_statistic(train_chis, np.ones(len(train_chis)), statistic="sum", bins=bins)

    all_hist_phot, _, _ = binned_statistic(
        train_chis_phot, np.ones(len(train_chis_phot)), statistic="sum", bins=bins
    )

    ax2.hist(bin_centers, bin_edges, weights=all_hist, color="purple", alpha=0.5, label="Spectroscopic")
    ax2.hist(bin_centers, bin_edges, weights=all_hist_phot, color="red", alpha=0.5, label="Photometric")

    ax2.set_yscale("log")

    all_hist[all_hist == 0] = np.inf

    acc_hist = correct_hist / all_hist

    idx_keep = (bin_centers < 10) & (bin_centers > 5)
    ax1.step(
        bin_centers[idx_keep], acc_hist[idx_keep], where="mid", color="blue", linewidth=3, label="Accuracy"
    )
    ax1.axvline(x=10, color="black", linestyle="--", linewidth=4, label=r"Phot. $\chi^2$ cutoff")

    # put bin counts on top of bars
    """
    for bin_i in range(len(bins)-1):
        try:
            height = acc_hist[bin_i]
            plt.annotate(
                '%d' % all_hist[bin_i],
                xy=(bin_centers[bin_i], height),
                xytext=(1, 1), # 3 points vertical offset
                textcoords="offset points",
                fontsize=10,
                ha='center', va='bottom'
            )
        except:
            plt.annotate(
                '0',
                xy=(bin_centers[bin_i], height),
                xytext=(1, 1), # 3 points vertical offset
                textcoords="offset points",
                fontsize=10,
                ha='center', va='bottom'
            )
            
    """

    ax2.set_xlabel(r"Reduced $\chi^2$")
    ax1.set_ylabel("Accuracy", va="bottom", rotation=270)
    ax2.set_ylabel("Counts")
    ax2.legend()

    ax1.yaxis.label.set_color("blue")
    ax1.spines["right"].set_color("blue")
    ax1.tick_params(axis="y", colors="blue")

    ax1.legend(loc="lower right")
    ax1.yaxis.set_minor_locator(AutoMinorLocator())
    ax2.yaxis.set_minor_locator(AutoMinorLocator())

    plt.savefig(os.path.join(save_dir, "chisq_vs_accuracy.pdf"), bbox_inches="tight")
    plt.close()


def plot_model_metrics(metrics, num_epochs, plot_name, metrics_dir):
    """Plots training and validation results and exports them to files.

    Parameters
    ----------
    metrics: tuple
        Train and validation accuracies and losses.
    num_epochs: int
        The total number of epochs.
    plot_name: str
        The name for the plot figure files.
    metrics_dir: str
        Where to store the plot figures.
    """
    train_acc, train_loss, val_acc, val_loss = metrics

    # Plot accuracy
    plt.plot(np.arange(0, num_epochs), train_acc, label="Training")
    plt.plot(np.arange(0, num_epochs), val_acc, label="Validation")
    plt.xlabel("Epoch")
    plt.ylabel("Accuracy")
    plt.legend()
    plt.savefig(
        os.path.join(metrics_dir, f"accuracy_{plot_name}.pdf"),
        bbox_inches="tight",
    )
    plt.close()

    # Plot loss
    plt.plot(np.arange(0, num_epochs), train_loss, label="Training")
    plt.plot(np.arange(0, num_epochs), val_loss, label="Validation")
    plt.xlabel("Epoch")
    plt.ylabel("Loss")
    plt.yscale("log")
    plt.legend()
    plt.savefig(os.path.join(metrics_dir, f"loss_{plot_name}.pdf"), bbox_inches="tight")
    plt.close()<|MERGE_RESOLUTION|>--- conflicted
+++ resolved
@@ -375,16 +375,9 @@
             training_csv,
         ],
         allowed_types,
-<<<<<<< HEAD
-        needs_posteriors=True,
-        redshift=True,
-        sampler=sampler,
-        fits_dir=fits_dir,
-=======
-        fits_dir=fits_dir,
         needs_posteriors=True,
         sampler=sampler,
->>>>>>> 06eaf129
+        fits_dir=fits_dir
     )[-1]
 
     # labels = np.array([classes_to_labels[int(x)] for x in classes])
