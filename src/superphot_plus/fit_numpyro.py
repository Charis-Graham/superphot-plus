"""This module provides functionality for running a dynesty importance 
nested sampling algorithm on given data files and returning a set of 
equally weighted posteriors (sets of fit parameters).
"""

import os

import arviz as az
import jax.numpy as jnp
import matplotlib.pyplot as plt
import numpyro
import numpyro.distributions as dist
from jax import random
from jax.config import config
from numpyro.contrib.nested_sampling import NestedSampler
from numpyro.distributions import constraints
from numpyro.infer import MCMC, NUTS, SVI, Trace_ELBO
from numpyro.infer.initialization import init_to_sample, init_to_uniform

from superphot_plus.lightcurve import Lightcurve
from superphot_plus.plotting import flux_from_posteriors

from .constants import *  # pylint: disable=wildcard-import
from .file_paths import FIT_PLOTS_FOLDER, FITS_DIR

config.update("jax_enable_x64", True)
numpyro.enable_x64()


def trunc_norm(low, high, loc, scale):
    """Provides keyword parameters to numpyro's TruncatedNormal.

    Parameters
    ----------
    low : float
        The lower bound of the truncated normal distribution.
    high : float
        The upper bound of the truncated normal distribution.
    loc : float
        The mean of the truncated normal distribution.
    scale : float
        The standard deviation of the truncated normal distribution.

    Returns
    -------
    numpyro.distributions.TruncatedDistribution
        A truncated normal distribution.
    """
    return dist.TruncatedNormal(loc=loc, scale=scale, low=low, high=high)


def run_mcmc(lc, sampler="NUTS", t0_lim=None, plot=False):
    """Runs dynesty importance nested sampling on data file to get set
    of equally weighted posteriors (sets of fit parameters).

    Parameters
    ----------
    lc : Lightcurve object
        The Lightcurve object on which to run MCMC
    sampler : str, optional
        The MCMC sampler to use. Defaults to "NUTS".
    t0_lim : float or None, optional
        Upper time limit for the data. If provided, only data points
        with time values less than or equal to t0_lim will be included.
        Defaults to None.
    plot : bool, optional
        If True, associated plots will be generated and saved. Defaults
        to False.

    Returns
    -------
    np.ndarray or None
        A set of equally weighted posteriors (sets of fit parameters) as
        a numpy array. If the data file does not contain any valid
        points, None is returned.

    """
    rng_key = random.PRNGKey(4)
    rng_key, rng_key_ = random.split(rng_key)  # pylint: disable=unused-variable

    ref_band_idx = 1  # red band # pylint: disable=unused-variable
    n_params = 14  # pylint: disable=unused-variable

    tdata = lc.times
    fdata = lc.fluxes
    ferrdata = lc.flux_errors
    bdata = np.where(lc.bands == "r", ref_band_idx, 1 - ref_band_idx)  # change to integers

    max_flux = np.max(fdata[PAD_SIZE:] - np.abs(ferrdata[PAD_SIZE:]))
    inc_band_ix = np.arange(0, PAD_SIZE)

    def jax_model(t=None, obsflux=None, uncertainties=None, max_flux=None, inc_band_ix=None):
        """JAX model for MCMC.

        Parameters
        ----------
        t : array-like, optional
            Time values. Defaults to None.
        obsflux : array-like, optional
            Observed flux values. Defaults to None.
        uncertainties : array-like, optional
            Flux uncertainties. Defaults to None.
        max_flux : float, optional
            Maximum flux value. Defaults to None.
        inc_band_ix : array-like, optional
            Index values for the band. Defaults to None.
        """
        A = max_flux * 10 ** numpyro.sample("logA", trunc_norm(*PRIOR_A))
        beta = numpyro.sample("beta", trunc_norm(*PRIOR_BETA))
        gamma = 10 ** numpyro.sample("log_gamma", trunc_norm(*PRIOR_GAMMA))
        t0 = numpyro.sample("t0", trunc_norm(*PRIOR_T0))
        tau_rise = 10 ** numpyro.sample("log_tau_rise", trunc_norm(*PRIOR_TAU_RISE))
        tau_fall = 10 ** numpyro.sample("log_tau_fall", trunc_norm(*PRIOR_TAU_FALL))
        extra_sigma = 10 ** numpyro.sample("log_extra_sigma", trunc_norm(*PRIOR_EXTRA_SIGMA))

        A_g = numpyro.sample("A_g", trunc_norm(*PRIOR_A_g))
        beta_g = numpyro.sample("beta_g", trunc_norm(*PRIOR_BETA_g))
        gamma_g = numpyro.sample("gamma_g", trunc_norm(*PRIOR_GAMMA_g))
        t0_g = numpyro.sample("t0_g", trunc_norm(*PRIOR_T0_g))
        tau_rise_g = numpyro.sample("tau_rise_g", trunc_norm(*PRIOR_TAU_RISE_g))
        tau_fall_g = numpyro.sample("tau_fall_g", trunc_norm(*PRIOR_TAU_FALL_g))
        extra_sigma_g = numpyro.sample("extra_sigma_g", trunc_norm(*PRIOR_EXTRA_SIGMA_g))
        """
        A_g = numpyro.param("A_g", 1.)
        beta_g = numpyro.param("beta_g", 1.)
        gamma_g = numpyro.param("gamma_g", 1.)
        t0_g = numpyro.param("t0_g", 1.)
        tau_rise_g = numpyro.param("tau_rise_g", 1.)
        tau_fall_g = numpyro.param("tau_fall_g", 1.)
        extra_sigma_g = numpyro.param("extra_sigma_g", 1.)
        """
        A_b = A * A_g  # pylint: disable=unused-variable
        beta_b = beta * beta_g
        gamma_b = gamma * gamma_g
        t0_b = t0 * t0_g
        tau_rise_b = tau_rise * tau_rise_g
        tau_fall_b = tau_fall * tau_fall_g

        phase = t - t0
        flux_const = A / (1.0 + jnp.exp(-phase / tau_rise))
        sigmoid = 1 / (1 + jnp.exp(10.0 * (gamma - phase)))

        flux = flux_const * (
            (1 - sigmoid) * (1 - beta * phase)
            + sigmoid * (1 - beta * gamma) * jnp.exp(-(phase - gamma) / tau_fall)
        )

        # g band
        phase_b = (t - t0_b)[inc_band_ix]
        flux_const_b = A / (1.0 + jnp.exp(-phase_b / tau_rise_b))
        sigmoid_b = 1 / (1 + jnp.exp(10.0 * (gamma_b - phase_b)))

        flux = flux.at[inc_band_ix].set(
            flux_const_b
            * (
                (1 - sigmoid_b) * (1 - beta_b * phase_b)
                + sigmoid_b * (1 - beta_b * gamma_b) * jnp.exp(-(phase_b - gamma_b) / tau_fall_b)
            )
        )

        sigma_tot = jnp.sqrt(uncertainties**2 + extra_sigma**2)
        sigma_tot = sigma_tot.at[inc_band_ix].set(
            jnp.sqrt(uncertainties[inc_band_ix] ** 2 + extra_sigma_g**2 * extra_sigma**2)
        )

        obs = numpyro.sample(
            "obs", dist.Normal(flux, sigma_tot), obs=obsflux
        )  # pylint: disable=unused-variable

    def jax_guide(
        t=None,
        obsflux=None,
        uncertainties=None,
        max_flux=None,
        inc_band_ix=None,  # pylint: disable=unused-variable
    ):
        """JAX guide function for MCMC.

        Parameters
        ----------
        t : array-like, optional
            Time values. Defaults to None.
        obsflux : array-like, optional
            Observed flux values. Defaults to None.
        uncertainties : array-like, optional
            Flux uncertainties. Defaults to None.
        max_flux : float, optional
            Maximum flux value. Defaults to None.
        inc_band_ix : array-like, optional
            Index values for the band. Defaults to None.
        """
        logA_mu = numpyro.param(
            "logA_mu",
            PRIOR_A[2],
            constraint=constraints.interval(PRIOR_A[0], PRIOR_A[1]),
        )
        logA_sigma = numpyro.param("logA_sigma", 1e-3, constraint=constraints.positive)
        numpyro.sample("logA", dist.Normal(logA_mu, logA_sigma))

        beta_mu = numpyro.param(
            "beta_mu",
            PRIOR_BETA[2],
            constraint=constraints.interval(PRIOR_BETA[0], PRIOR_BETA[1]),
        )
        beta_sigma = numpyro.param("beta_sigma", 1e-5, constraint=constraints.positive)
        numpyro.sample("beta", dist.Normal(beta_mu, beta_sigma))

        log_gamma_mu = numpyro.param(
            "log_gamma_mu",
            PRIOR_GAMMA[2],
            constraint=constraints.interval(PRIOR_GAMMA[0], PRIOR_GAMMA[1]),
        )
        log_gamma_sigma = numpyro.param("log_gamma_sigma", 1e-3, constraint=constraints.positive)
        numpyro.sample("log_gamma", dist.Normal(log_gamma_mu, log_gamma_sigma))

        t0_mu = numpyro.param(
            "t0_mu",
            PRIOR_T0[2],
            constraint=constraints.interval(PRIOR_T0[0], PRIOR_T0[1]),
        )
        t0_sigma = numpyro.param("t0_sigma", 1e-3, constraint=constraints.positive)
        numpyro.sample("t0", dist.Normal(t0_mu, t0_sigma))

        log_tau_rise_mu = numpyro.param(
            "log_tau_rise_mu",
            PRIOR_TAU_RISE[2],
            constraint=constraints.interval(PRIOR_TAU_RISE[0], PRIOR_TAU_RISE[1]),
        )
        log_tau_rise_sigma = numpyro.param("log_tau_rise_sigma", 1e-3, constraint=constraints.positive)
        numpyro.sample("log_tau_rise", dist.Normal(log_tau_rise_mu, log_tau_rise_sigma))

        log_tau_fall_mu = numpyro.param(
            "log_tau_fall_mu",
            PRIOR_TAU_FALL[2],
            constraint=constraints.interval(PRIOR_TAU_FALL[0], PRIOR_TAU_FALL[1]),
        )
        log_tau_fall_sigma = numpyro.param("log_tau_fall_sigma", 1e-3, constraint=constraints.positive)
        numpyro.sample("log_tau_fall", dist.Normal(log_tau_fall_mu, log_tau_fall_sigma))

        log_extra_sigma_mu = numpyro.param(
            "log_extra_sigma_mu",
            PRIOR_EXTRA_SIGMA[2],
            constraint=constraints.interval(PRIOR_EXTRA_SIGMA[0], PRIOR_EXTRA_SIGMA[1]),
        )
        log_extra_sigma_sigma = numpyro.param("log_extra_sigma_sigma", 1e-3, constraint=constraints.positive)
        numpyro.sample("log_extra_sigma", dist.Normal(log_extra_sigma_mu, log_extra_sigma_sigma))

        # aux bands

        Ag_mu = numpyro.param(
            "A_g_mu",
            PRIOR_A_g[2],
            constraint=constraints.interval(PRIOR_A_g[0], PRIOR_A_g[1]),
        )
        Ag_sigma = numpyro.param("A_g_sigma", 1e-3, constraint=constraints.positive)
        numpyro.sample("A_g", dist.Normal(Ag_mu, Ag_sigma))

        beta_g_mu = numpyro.param(
            "beta_g_mu",
            PRIOR_BETA_g[2],
            constraint=constraints.interval(PRIOR_BETA_g[0], PRIOR_BETA_g[1]),
        )
        beta_g_sigma = numpyro.param("beta_g_sigma", 1e-3, constraint=constraints.positive)
        numpyro.sample("beta_g", dist.Normal(beta_g_mu, beta_g_sigma))

        gamma_g_mu = numpyro.param(
            "gamma_g_mu",
            PRIOR_GAMMA_g[2],
            constraint=constraints.interval(PRIOR_GAMMA_g[0], PRIOR_GAMMA_g[1]),
        )
        gamma_g_sigma = numpyro.param("gamma_g_sigma", 1e-3, constraint=constraints.positive)
        numpyro.sample("gamma_g", dist.Normal(gamma_g_mu, gamma_g_sigma))

        t0_g_mu = numpyro.param(
            "t0_g_mu",
            PRIOR_T0_g[2],
            constraint=constraints.interval(PRIOR_T0_g[0], PRIOR_T0_g[1]),
        )
        t0_g_sigma = numpyro.param("t0_g_sigma", 1e-3, constraint=constraints.positive)
        numpyro.sample("t0_g", dist.Normal(t0_g_mu, t0_g_sigma))

        tau_rise_g_mu = numpyro.param(
            "tau_rise_g_mu",
            PRIOR_TAU_RISE_g[2],
            constraint=constraints.interval(PRIOR_TAU_RISE_g[0], PRIOR_TAU_RISE_g[1]),
        )
        tau_rise_g_sigma = numpyro.param("tau_rise_g_sigma", 1e-3, constraint=constraints.positive)
        numpyro.sample("tau_rise_g", dist.Normal(tau_rise_g_mu, tau_rise_g_sigma))

        tau_fall_g_mu = numpyro.param(
            "tau_fall_g_mu",
            PRIOR_TAU_FALL_g[2],
            constraint=constraints.interval(PRIOR_TAU_FALL_g[0], PRIOR_TAU_FALL_g[1]),
        )
        tau_fall_g_sigma = numpyro.param("tau_fall_g_sigma", 1e-3, constraint=constraints.positive)
        numpyro.sample("tau_fall_g", dist.Normal(tau_fall_g_mu, tau_fall_g_sigma))

        extra_sigma_g_mu = numpyro.param(
            "extra_sigma_g_mu",
            PRIOR_EXTRA_SIGMA_g[2],
            constraint=constraints.interval(PRIOR_EXTRA_SIGMA_g[0], PRIOR_EXTRA_SIGMA_g[1]),
        )
        extra_sigma_g_sigma = numpyro.param("extra_sigma_g_sigma", 1e-3, constraint=constraints.positive)
        numpyro.sample("extra_sigma_g", dist.Normal(extra_sigma_g_mu, extra_sigma_g_sigma))

    if sampler == "NUTS":
        num_samples = 300
        kernel = NUTS(jax_model, init_strategy=init_to_uniform)

        mcmc = MCMC(
            kernel,
            num_warmup=1000,
            num_samples=num_samples,
            num_chains=1,
            chain_method="parallel",
            jit_model_args=True,
        )

        # with numpyro.validation_enabled():
        res = mcmc.run(  # pylint: disable=unused-variable
            rng_key,
            obsflux=fdata,
            t=tdata,
            uncertainties=ferrdata,
            max_flux=max_flux,
            inc_band_ix=inc_band_ix,
        )

        # mcmc.print_summary()
        posterior_samples = mcmc.get_samples()

    elif sampler == "nested":
        num_samples = 300
        ns = NestedSampler(jax_model, constructor_kwargs=None)

        ns.run(
            random.PRNGKey(1),
            obsflux=fdata,
            t=tdata,
            uncertainties=ferrdata,
            max_flux=max_flux,
            inc_band_ix=inc_band_ix,
        )
        posterior_samples = ns.get_samples(random.PRNGKey(3), num_samples=num_samples)

    elif sampler == "svi":
        optimizer = numpyro.optim.Adam(step_size=0.001)
        svi = SVI(jax_model, jax_guide, optimizer, loss=Trace_ELBO())
        num_iter = 10000
        with numpyro.validation_enabled():
            svi_result = svi.run(
                random.PRNGKey(1),
                num_iter,
                stable_update=True,
                obsflux=fdata,
                t=tdata,
                uncertainties=ferrdata,
                max_flux=max_flux,
                inc_band_ix=inc_band_ix,
            )
        params = svi_result.params
        posterior_samples = {}
        for p in params:
            if p[-2:] == "mu":
                posterior_samples[p[:-3]] = np.random.normal(
                    loc=params[p], scale=params[p[:-2] + "sigma"], size=100
                )

    else:
        return None

    """
    predictive = Predictive(jax_model, posterior_samples, infer_discrete=False)
    
    discrete_samples = predictive(random.PRNGKey(1), 
                       t=tdata_stacked, 
                       uncertainties=ferrdata_stacked, 
                       max_flux=max_flux, 
                       inc_band_ix=inc_band_ix)
    
    print(discrete_samples.keys())
    """
    if plot:  # pragma: no cover
        plt.hist(posterior_samples["log_tau_fall"].flatten(), bins=10)
        plt.savefig("test_hist.png")
        plt.close()

        post_reformatted = {}
        for p in posterior_samples:
            post_reformatted[p] = np.array(
                [
                    posterior_samples[p],
                ]
            )

        az.plot_trace(post_reformatted, compact=True)
        plt.savefig("test_trace.png")
        plt.close()

        ignore_idx = ferrdata == 1e10
        tdata = tdata[~ignore_idx]
        fdata = fdata[~ignore_idx]
        ferrdata = ferrdata[~ignore_idx]
        bdata = bdata[~ignore_idx]

        model_i = np.array(
            [
                {k: posterior_samples[k][j] for k in posterior_samples.keys()}
                for j in range(len(posterior_samples["log_tau_fall"]))
            ]
        )

        plt.errorbar(
            tdata[bdata == 0],
            fdata[bdata == 0],
            yerr=ferrdata[bdata == 0],
            c="g",
            label="g",
            fmt="o",
        )
        plt.errorbar(
            tdata[bdata == 1],
            fdata[bdata == 1],
            yerr=ferrdata[bdata == 1],
            c="r",
            label="r",
            fmt="o",
        )

        trange_fine = np.linspace(np.amin(tdata), np.amax(tdata), num=500)

        for sample in model_i[:30]:
            plt.plot(
                trange_fine,
                flux_from_posteriors(trange_fine, sample, max_flux)[0],
                c="g",
                lw=1,
                alpha=0.1,
            )
            plt.plot(
                trange_fine,
                flux_from_posteriors(trange_fine, sample, max_flux)[1],
                c="r",
                lw=1,
                alpha=0.1,
            )

        plt.xlabel("MJD")
        plt.ylabel("Flux")
        plt.title(lc.name)

        if t0_lim is None:
            plt.savefig(os.path.join(FIT_PLOTS_FOLDER, "%s.pdf" % lc.name))
        else:
<<<<<<< HEAD
            plt.savefig(os.path.join(FIT_PLOTS_FOLDER, "%s_%.02f.pdf" % (prefix, t0_lim)))
=======
            plt.savefig(os.path.join(FIT_PLOTS_FOLDER, "%s_%.02f.pdf" % (lc.name, t0)))
>>>>>>> 338396d9
        plt.close()

    param_list = [
        "logA",
        "beta",
        "log_gamma",
        "t0",
        "log_tau_rise",
        "log_tau_fall",
        "log_extra_sigma",
        "A_g",
        "beta_g",
        "gamma_g",
        "t0_g",
        "tau_rise_g",
        "tau_fall_g",
        "extra_sigma_g",
    ]

    post_reformatted_for_save = []
    for p in param_list:
        if p == "logA":
            post_reformatted_for_save.append(max_flux * 10 ** posterior_samples[p])
        elif p[:3] == "log":
            post_reformatted_for_save.append(10 ** posterior_samples[p])
        else:
            post_reformatted_for_save.append(posterior_samples[p])

    return np.array(post_reformatted_for_save).T


def run_mcmc_batch(lcs, t0_lim=None, plot=False):
    """Runs numpyro's NUTS sampler on data file to get a set of equally
    weighted posteriors (sets of fit parameters).

    Parameters
    ----------
    lcs : list of Lightcurves
        A list of Lightcurve objects
    t0_lim : float or None, optional
        Upper time limit for the data. Defaults to None.
    plot : bool, optional
        Flag for generating and saving assosciated plots. Defaults to
        False.
    """
    rng_key = random.PRNGKey(4)
    rng_key, rng_key_ = random.split(rng_key)  # pylint: disable=unused-variable

    ref_band_idx = 1  # red band # pylint: disable=unused-variable
    n_params = 14  # pylint: disable=unused-variable

    tdata_stacked = []
    fdata_stacked = []
    ferrdata_stacked = []
    bdata_stacked = []

    for lc in lcs:
        tdata_stacked.append(lc.times)
        fdata_stacked.append(lc.fluxes)
        ferrdata_stacked.append(lc.flux_errors)
        bdata_stacked.append(np.where(lc.bands == "r", ref_band_idx, 1 - ref_band_idx))  # change to integers

    tdata_stacked = np.array(tdata_stacked)
    fdata_stacked = np.array(fdata_stacked)
    ferrdata_stacked = np.array(ferrdata_stacked)
    bdata_stacked = np.array(bdata_stacked)

    max_flux = np.max(fdata_stacked[:, PAD_SIZE:] - np.abs(ferrdata_stacked[:, PAD_SIZE:]), axis=1)

    inc_band_ix = np.arange(0, PAD_SIZE)

    N = len(tdata_stacked)
    print(N)

    def jax_model(t=None, obsflux=None, uncertainties=None, max_flux=None, inc_band_ix=None):
        """JAX model for MCMC.

        Parameters
        ----------
        t : array-like, optional
            Time values. Defaults to None.
        obsflux : array-like, optional
            Observed flux values. Defaults to None.
        uncertainties : array-like, optional
            Flux uncertainties. Defaults to None.
        max_flux : float, optional
            Maximum flux value. Defaults to None.
        inc_band_ix : array-like, optional
            Index values for the band. Defaults to None.
        """
        with numpyro.plate("components", N) as sn_index:  # pylint: disable=unused-variable
            A = max_flux * 10 ** numpyro.sample("logA", trunc_norm(*PRIOR_A))
            beta = numpyro.sample("beta", trunc_norm(*PRIOR_BETA))
            gamma = 10 ** numpyro.sample("log_gamma", trunc_norm(*PRIOR_GAMMA))
            t0 = numpyro.sample("t0", trunc_norm(-100.0, 200.0, 0.0, 20.0))
            tau_rise = 10 ** numpyro.sample("log_tau_rise", trunc_norm(*PRIOR_TAU_RISE))
            tau_fall = 10 ** numpyro.sample("log_tau_fall", trunc_norm(*PRIOR_TAU_FALL))
            extra_sigma = 10 ** numpyro.sample("log_extra_sigma", trunc_norm(*PRIOR_EXTRA_SIGMA))

            A_g = numpyro.sample("A_g", trunc_norm(*PRIOR_A_g))
            beta_g = numpyro.sample("beta_g", trunc_norm(*PRIOR_BETA_g))
            gamma_g = numpyro.sample("gamma_g", trunc_norm(*PRIOR_GAMMA_g))
            t0_g = numpyro.sample("t0_g", trunc_norm(*PRIOR_T0_g))
            tau_rise_g = numpyro.sample("tau_rise_g", trunc_norm(*PRIOR_TAU_RISE_g))
            tau_fall_g = numpyro.sample("tau_fall_g", trunc_norm(*PRIOR_TAU_FALL_g))
            extra_sigma_g = numpyro.sample("extra_sigma_g", trunc_norm(*PRIOR_EXTRA_SIGMA_g))

        A_b = A * A_g  # pylint: disable=unused-variable
        beta_b = beta * beta_g
        gamma_b = gamma * gamma_g
        t0_b = t0 * t0_g
        tau_rise_b = tau_rise * tau_rise_g
        tau_fall_b = tau_fall * tau_fall_g

        phase = t - t0[:, np.newaxis]
        flux_const = A[:, np.newaxis] / (1.0 + jnp.exp(-phase / tau_rise[:, np.newaxis]))
        sigmoid = 1 / (1 + jnp.exp(10.0 * (gamma[:, np.newaxis] - phase)))

        flux = flux_const * (
            (1 - sigmoid) * (1 - beta[:, np.newaxis] * phase)
            + sigmoid
            * (1 - beta[:, np.newaxis] * gamma[:, np.newaxis])
            * jnp.exp(-(phase - gamma[:, np.newaxis]) / tau_fall[:, np.newaxis])
        )

        # g band
        phase_b = (t - t0_b[:, np.newaxis])[:, inc_band_ix]
        flux_const_b = A[:, np.newaxis] / (1.0 + jnp.exp(-phase_b / tau_rise_b[:, np.newaxis]))
        sigmoid_b = 1 / (1 + jnp.exp(10.0 * (gamma_b[:, np.newaxis] - phase_b)))

        flux = flux.at[:, inc_band_ix].set(
            flux_const_b
            * (
                (1 - sigmoid_b) * (1 - beta_b[:, np.newaxis] * phase_b)
                + sigmoid_b
                * (1 - beta_b[:, np.newaxis] * gamma_b[:, np.newaxis])
                * jnp.exp(-(phase_b - gamma_b[:, np.newaxis]) / tau_fall_b[:, np.newaxis])
            )
        )

        sigma_tot = jnp.sqrt(uncertainties**2 + extra_sigma[:, np.newaxis] ** 2)
        sigma_tot = sigma_tot.at[:, inc_band_ix].set(
            jnp.sqrt(
                uncertainties[:, inc_band_ix] ** 2
                + extra_sigma_g[:, np.newaxis] ** 2 * extra_sigma[:, np.newaxis] ** 2
            )
        )

        obs = numpyro.sample(
            "obs", dist.Normal(flux, sigma_tot), obs=obsflux
        )  # pylint: disable=unused-variable

    kernel = NUTS(jax_model, init_strategy=init_to_sample)
    num_samples = 100
    mcmc = MCMC(
        kernel,
        num_warmup=100,
        num_samples=num_samples,
        num_chains=1,
        chain_method="parallel",
    )  # jit_model_args=True)

    # with numpyro.validation_enabled():
    res = mcmc.run(  # pylint: disable=unused-variable
        rng_key,
        obsflux=fdata_stacked,
        t=tdata_stacked,
        uncertainties=ferrdata_stacked,
        max_flux=max_flux,
        inc_band_ix=inc_band_ix,
    )

    # mcmc.print_summary()
    posterior_samples = mcmc.get_samples()
    """
    predictive = Predictive(jax_model, posterior_samples, infer_discrete=False)
    
    discrete_samples = predictive(
        random.PRNGKey(1),
        t=tdata_stacked,
        uncertainties=ferrdata_stacked,
        max_flux=max_flux,
        inc_band_ix=inc_band_ix,
    )
    
    print(discrete_samples.keys())
    """
    plt.hist(posterior_samples["log_tau_fall"][:, 0], bins=10)
    plt.savefig("test_hist.png")
    plt.close()

    post_reformatted = {}
    for p in posterior_samples:
        post_reformatted[p] = np.array(
            [
                posterior_samples[p],
            ]
        )

    az.plot_trace(post_reformatted, compact=True)
    plt.savefig("test_trace.png")
    plt.close()

    if plot:
        for i in range(len(tdata_stacked)):
            ignore_idx = ferrdata_stacked[i] == 1e10  # pylint: ignore-superfluous parens
            tdata = tdata_stacked[i][~ignore_idx]
            fdata = fdata_stacked[i][~ignore_idx]
            ferrdata = ferrdata_stacked[i][~ignore_idx]
            bdata = bdata_stacked[i][~ignore_idx]

            model_i = np.array(
                [
                    {k: posterior_samples[k][j, i] for k in posterior_samples.keys()}
                    for j in range(len(posterior_samples["log_tau_fall"]))
                ]
            )

            plt.errorbar(
                tdata[bdata == 0],
                fdata[bdata == 0],
                yerr=ferrdata[bdata == 0],
                c="g",
                label="g",
                fmt="o",
            )
            plt.errorbar(
                tdata[bdata == 1],
                fdata[bdata == 1],
                yerr=ferrdata[bdata == 1],
                c="r",
                label="r",
                fmt="o",
            )

            trange_fine = np.linspace(np.amin(tdata), np.amax(tdata), num=500)

            for sample in model_i[:30]:
                plt.plot(
                    trange_fine,
                    flux_from_posteriors(trange_fine, sample, max_flux[i])[0],
                    c="g",
                    lw=1,
                    alpha=0.1,
                )
                plt.plot(
                    trange_fine,
                    flux_from_posteriors(trange_fine, sample, max_flux[i])[1],
                    c="r",
                    lw=1,
                    alpha=0.1,
                )

            plt.xlabel("MJD")
            plt.ylabel("Flux")
            plt.title(lcs[i].name)
            if t0_lim is None:
                plt.savefig(os.path.join(FIT_PLOTS_FOLDER, "%s.pdf" % lcs[i].name))
            else:
<<<<<<< HEAD
                plt.savefig(os.path.join(FIT_PLOTS_FOLDER, "%s_%.02f.pdf" % (prefixes[i], t0_lim)))
=======
                plt.savefig(os.path.join(FIT_PLOTS_FOLDER, "%s_%.02f.pdf" % (lcs[i].name, t0)))
>>>>>>> 338396d9
            plt.close()

    return posterior_samples


def main_loop_directory(test_filenames, output_dir=FITS_DIR):
    """Runs MCMC on given filenames and saves results.

    Parameters
    ----------
    test_filenames : list of str
        Names of files to use as input.
    output_dir : str
        Directory to save outputs to. Defaults to FITS_DIR.
    """
    os.makedirs(output_dir, exist_ok=True)

    lcs = []
    for filename in test_filenames:
        lc = Lightcurve.from_file(filename)
        lc.pad_bands(["g", "r"], PAD_SIZE)
        lcs.append(lc)

    eq_samples = run_mcmc_batch(lcs, plot=True)
    if eq_samples is None:
        return None

    print(np.mean(eq_samples["log_tau_fall"]))

    return None


def numpyro_single_curve(lc, output_dir=FITS_DIR, sampler="svi"):
    """Perform model fitting using dynesty on a single light curve.

    This function runs the dynesty importance nested sampling algorithm
    on a single light curve. It saves the resulting equally weighted
    posterior samples to a compressed NumPy archive file.

    Parameters
    ----------
    lc : Lightcurve object
        The light curve of interest.
    output_dir : str
        Directory to save outputs to. Defaults to FITS_DIR.
    sampler : str
        The MCMC sampler to use. Defaults to "svi".

    Returns
    -------
    sample_mean: numpy array
        Return the mean of the MCMC samples or None if the fitting is
        skipped or encounters an error.
    """
    if lc.name is None or lc.name == "":  # pragma: no cover
        raise ValueError("Empty light curve name.")

    os.makedirs(output_dir, exist_ok=True)

    eq_samples = run_mcmc(lc, sampler=sampler, plot=False)
    if eq_samples is None:  # pragma: no cover
        return None

    np.savez_compressed(os.path.join(output_dir, f"{lc.name}_eqwt_{sampler}.npz"), eq_samples)
    sample_mean = np.mean(eq_samples, axis=0)
    return sample_mean


def numpyro_single_file(test_filename, output_dir=FITS_DIR, sampler="svi"):
    """Runs MCMC on a single file.

    Parameters
    ----------
    test_filename : str
        Name of the file to use as input.
    output_dir : str
        Directory to save outputs to. Defaults to FITS_DIR.
    sampler : str
        The MCMC sampler to use. Defaults to "svi".

    Returns
    -------
    sample_mean: numpy array
        Return the mean of the MCMC samples or None if the fitting is
        skipped or encounters an error.
    """
    lc = Lightcurve.from_file(test_filename)
    lc.pad_bands(["g", "r"], PAD_SIZE)

    sample_mean = numpyro_single_curve(lc, output_dir, sampler)
    return sample_mean<|MERGE_RESOLUTION|>--- conflicted
+++ resolved
@@ -452,11 +452,7 @@
         if t0_lim is None:
             plt.savefig(os.path.join(FIT_PLOTS_FOLDER, "%s.pdf" % lc.name))
         else:
-<<<<<<< HEAD
-            plt.savefig(os.path.join(FIT_PLOTS_FOLDER, "%s_%.02f.pdf" % (prefix, t0_lim)))
-=======
-            plt.savefig(os.path.join(FIT_PLOTS_FOLDER, "%s_%.02f.pdf" % (lc.name, t0)))
->>>>>>> 338396d9
+            plt.savefig(os.path.join(FIT_PLOTS_FOLDER, "%s_%.02f.pdf" % (lc.name, t0_lim)))
         plt.close()
 
     param_list = [
@@ -716,11 +712,7 @@
             if t0_lim is None:
                 plt.savefig(os.path.join(FIT_PLOTS_FOLDER, "%s.pdf" % lcs[i].name))
             else:
-<<<<<<< HEAD
-                plt.savefig(os.path.join(FIT_PLOTS_FOLDER, "%s_%.02f.pdf" % (prefixes[i], t0_lim)))
-=======
-                plt.savefig(os.path.join(FIT_PLOTS_FOLDER, "%s_%.02f.pdf" % (lcs[i].name, t0)))
->>>>>>> 338396d9
+                plt.savefig(os.path.join(FIT_PLOTS_FOLDER, "%s_%.02f.pdf" % (lcs[i].name, t0_lim)))
             plt.close()
 
     return posterior_samples
