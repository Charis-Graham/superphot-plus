--- conflicted
+++ resolved
@@ -16,11 +16,9 @@
 from numpyro.infer import MCMC, NUTS, SVI, Trace_ELBO
 from numpyro.infer.initialization import init_to_sample, init_to_uniform
 
-<<<<<<< HEAD
+
 from superphot_plus.constants import PAD_SIZE
 from superphot_plus.file_paths import FITS_DIR
-=======
->>>>>>> 06f6055c
 from superphot_plus.file_utils import get_posterior_filename
 from superphot_plus.lightcurve import Lightcurve
 from superphot_plus.plotting import (
@@ -28,13 +26,8 @@
     plot_sampling_lc_fit_numpyro,
     plot_sampling_trace_numpyro,
 )
-<<<<<<< HEAD
 from superphot_plus.priors.fitting_priors import MultibandPriors, PriorFields
-=======
-
-from .constants import *  # pylint: disable=wildcard-import
-from .file_paths import FIT_PLOTS_FOLDER, FITS_DIR
->>>>>>> 06f6055c
+
 
 config.update("jax_enable_x64", True)
 numpyro.enable_x64()
