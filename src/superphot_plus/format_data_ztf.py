"""This script provides functions for importing, preprocessing, and
manipulating data related to ZTF lightcurves."""

import csv
import os

import numpy as np
from sklearn.model_selection import StratifiedKFold

from superphot_plus.file_paths import FITS_DIR
from superphot_plus.file_utils import get_posterior_samples, has_posterior_samples
from superphot_plus.supernova_class import SupernovaClass as SnClass


def import_labels_only(input_csvs, allowed_types, fits_dir=None):
    """Filters CSVs for rows where label is in allowed_types and returns
    names, labels.

    Parameters
    ----------
    input_csvs : list of str
        List of input CSV file paths.
    allowed_types : list
        List of allowed types for labels.
    fits_dir : str, optional
        Directory path for FITS files. Defaults to None.

    Returns
    -------
    tuple of np.ndarray
        Tuple of names and labels

    Notes
    -----
    Maps groups of similar labels to a single representative label name
    (eg, "SN Ic", "SNIc-BL", and "21" all become "SN Ibc").
    """
    if fits_dir is None:
        fits_dir = FITS_DIR
    labels = []
    labels_orig = []
    repeat_ct = 0
    names = []
    for input_csv in input_csvs:
        with open(input_csv, newline="", encoding="utf-8") as csvfile:
            csvreader = csv.reader(csvfile)
            for row in csvreader:
                name = row[0]
                if not has_posterior_samples(lc_name=name, fits_dir=fits_dir):
                    continue
                label_orig = row[1]
                row_label = SnClass.canonicalize(label_orig)
                if row_label not in allowed_types:
                    continue
                if name not in names:
                    names.append(name)
                    labels.append(row_label)
                    labels_orig.append(label_orig)
                else:
                    repeat_ct += 1

    tally_each_class(labels_orig)
    print(repeat_ct)
    return np.array(names), np.array(labels)


def generate_K_fold(features, classes, num_folds):
    """Generates set of K test sets and corresponding training sets.

    Parameters
    ----------
    features: list
        Input features.
    classes: list
        Input classes.
    num_folds : int
        Number of folds. If -1, sets num_folds=len(features).

    Returns
    -------
    generator
        Generator yielding the indices for training and test sets.
    """
    if num_folds == -1:
        kf = StratifiedKFold(n_splits=len(features), shuffle=True)  # cross-one out validation
    else:
        kf = StratifiedKFold(n_splits=num_folds, shuffle=True)
    return kf.split(features, classes)


def tally_each_class(labels):
    """Prints the number of samples with each class label.

    Parameters
    ----------
    labels: list
        Input labels.
    """
    tally_dict = {}
    for label in labels:
        if label not in tally_dict:
            tally_dict[label] = 1
        else:
            tally_dict[label] += 1
    for tally_label in tally_dict:
        print(tally_label, ": ", str(tally_dict[tally_label]))
    print()


<<<<<<< HEAD
def get_lightcurve_posterior_samples(ztf_name, fits_dir=None):
    """Get all EQUAL WEIGHT posterior samples from a ZTF lightcurve fit.

    Parameters
    ----------
    ztf_name : str
        ZTF name.
    fits_dir : str, optional
        Output directory path. Defaults to None.

    Returns
    -------
    np.ndarray
        Numpy array containing the posterior samples.
    """
    if fits_dir is None:
        fits_dir = FITS_DIR
    post_fn = os.path.join(fits_dir, ztf_name + "_eqwt.npz")
    npy_array = np.load(post_fn)
    post_arr = npy_array["arr_0"]
    return post_arr


def get_multiple_lightcurve_posterior_samples(ztf_names, fits_dir):
    """Reads posterior samples for a set of ZTF files.

    Parameters
    ----------
    ztf_names : list
        List of ZTF file names.

    Returns
    -------
    dict of np.ndarray
        Dictionary containing the posterior samples for the
        set of ZTF light curves specified.
    """
    posterior_samples = {}
    for ztf_name in np.unique(ztf_names):
        posterior_samples[ztf_name] = get_lightcurve_posterior_samples(ztf_name, fits_dir)
    return posterior_samples


def oversample_using_posteriors(ztf_names, labels, chis, goal_per_class, fits_dir):
=======
def oversample_using_posteriors(ztf_names, labels, chis, goal_per_class):
>>>>>>> e3da2c54
    """Oversamples, drawing from posteriors of a certain fit.

    Parameters
    ----------
    ztf_names : list
        List of ZTF names.
    labels : list
        List of labels.
    chis : list
        List of chi-squared values.
    goal_per_class : int
        Number of samples per class.

    Returns
    -------
    tuple of np.ndarray
        Tuple containing oversampled features, labels, and chi-squared
        values.
    """
    oversampled_labels = []
    oversampled_chis = []
    oversampled_features = []
    labels_unique = np.unique(labels)

    posterior_samples = get_multiple_lightcurve_posterior_samples(ztf_names, fits_dir)

    for l in labels_unique:
        idxs_in_class = np.asarray(labels == l).nonzero()[0]
        num_in_class = len(idxs_in_class)
        samples_per_fit = max(1, np.round(goal_per_class / num_in_class).astype(int))
        for i in idxs_in_class:
            ztf_name = ztf_names[i]
            all_posts = posterior_samples[ztf_name]
            sampled_idx = np.random.choice(np.arange(len(all_posts)), samples_per_fit)
            sampled_features = all_posts[sampled_idx]
            oversampled_features.extend(list(sampled_features))
            oversampled_labels.extend([l] * samples_per_fit)
            oversampled_chis.extend([chis[i]] * samples_per_fit)
    return np.array(oversampled_features), np.array(oversampled_labels), np.array(oversampled_chis)


def normalize_features(features, mean=None, std=None):
    """Normalizes the features for feeding into the neural network.

    Parameters
    ----------
    features : list
        Input features.
    mean : ndarray, optional
        Mean values for normalization. Defaults to None.
    std : ndarray, optional
        Standard deviation values for normalization. Defaults to None.

    Returns
    -------
    tuple of np.ndarray
        Tuple containing normalized features, mean values, and standard
        deviation values.
    """
    if mean is None:
        mean = features.mean(axis=-2)
    if std is None:
        std = features.std(axis=-2)

    print(mean, std)
    return (features - mean) / std, mean, std<|MERGE_RESOLUTION|>--- conflicted
+++ resolved
@@ -107,7 +107,6 @@
     print()
 
 
-<<<<<<< HEAD
 def get_lightcurve_posterior_samples(ztf_name, fits_dir=None):
     """Get all EQUAL WEIGHT posterior samples from a ZTF lightcurve fit.
 
@@ -138,6 +137,8 @@
     ----------
     ztf_names : list
         List of ZTF file names.
+    fits_dir : str, optional
+        Output directory path. Defaults to None.
 
     Returns
     -------
@@ -152,9 +153,6 @@
 
 
 def oversample_using_posteriors(ztf_names, labels, chis, goal_per_class, fits_dir):
-=======
-def oversample_using_posteriors(ztf_names, labels, chis, goal_per_class):
->>>>>>> e3da2c54
     """Oversamples, drawing from posteriors of a certain fit.
 
     Parameters
