"""This script provides functions for importing, preprocessing, and
manipulating data related to ZTF lightcurves."""

import csv
import os

import numpy as np
from sklearn.model_selection import StratifiedKFold

from superphot_plus.file_paths import FITS_DIR
from superphot_plus.file_utils import (
    get_multiple_posterior_samples,
    get_posterior_samples,
    has_posterior_samples,
)
from superphot_plus.supernova_class import SupernovaClass as SnClass


def import_labels_only(input_csvs, allowed_types, fits_dir=None):
    """Filters CSVs for rows where label is in allowed_types and returns
    names, labels.

    Parameters
    ----------
    input_csvs : list of str
        List of input CSV file paths.
    allowed_types : list
        List of allowed types for labels.
    fits_dir : str, optional
        Directory path for FITS files. Defaults to None.

    Returns
    -------
    tuple of np.ndarray
        Tuple of names and labels

    Notes
    -----
    Maps groups of similar labels to a single representative label name
    (eg, "SN Ic", "SNIc-BL", and "21" all become "SN Ibc").
    """
    if fits_dir is None:
        fits_dir = FITS_DIR
    labels = []
    labels_orig = []
    repeat_ct = 0
    names = []
    for input_csv in input_csvs:
        with open(input_csv, newline="", encoding="utf-8") as csvfile:
            csvreader = csv.reader(csvfile)
            for row in csvreader:
                name = row[0]
                if not has_posterior_samples(lc_name=name, fits_dir=fits_dir):
                    continue
                label_orig = row[1]
                row_label = SnClass.canonicalize(label_orig)
                if row_label not in allowed_types:
                    continue
                if name not in names:
                    names.append(name)
                    labels.append(row_label)
                    labels_orig.append(label_orig)
                else:
                    repeat_ct += 1

    tally_each_class(labels_orig)
    print(repeat_ct)
    return np.array(names), np.array(labels)


def generate_K_fold(features, classes, num_folds):
    """Generates set of K test sets and corresponding training sets.

    Parameters
    ----------
    features: list
        Input features.
    classes: list
        Input classes.
    num_folds : int
        Number of folds. If -1, sets num_folds=len(features).

    Returns
    -------
    generator
        Generator yielding the indices for training and test sets.
    """
    if num_folds == -1:
        kf = StratifiedKFold(n_splits=len(features), shuffle=True)  # cross-one out validation
    else:
        kf = StratifiedKFold(n_splits=num_folds, shuffle=True)
    return kf.split(features, classes)


def tally_each_class(labels):
    """Prints the number of samples with each class label.

    Parameters
    ----------
    labels: list
        Input labels.
    """
    tally_dict = {}
    for label in labels:
        if label not in tally_dict:
            tally_dict[label] = 1
        else:
            tally_dict[label] += 1
    for tally_label in tally_dict:
        print(tally_label, ": ", str(tally_dict[tally_label]))
    print()


<<<<<<< HEAD
def oversample_using_posteriors(ztf_names, labels, goal_per_class):
=======
def oversample_using_posteriors(lc_names, labels, chis, goal_per_class, fits_dir):
>>>>>>> 4712e71e
    """Oversamples, drawing from posteriors of a certain fit.

    Parameters
    ----------
    lc_names : str
        Lightcurve names.
    labels : list
        List of labels.
    goal_per_class : int
        Number of samples per class.

    Returns
    -------
    tuple of np.ndarray
        Tuple containing oversampled features, labels, and chi-squared
        values.
    """
    oversampled_labels = []
    oversampled_features = []
    labels_unique = np.unique(labels)

    posterior_samples = get_multiple_posterior_samples(lc_names, fits_dir)

    for l in labels_unique:
        idxs_in_class = np.asarray(labels == l).nonzero()[0]
        num_in_class = len(idxs_in_class)
        samples_per_fit = max(1, np.round(goal_per_class / num_in_class).astype(int))
        for i in idxs_in_class:
            lc_name = lc_names[i]
            all_posts = posterior_samples[lc_name]
            sampled_idx = np.random.choice(np.arange(len(all_posts)), samples_per_fit)
            sampled_features = all_posts[sampled_idx]
            oversampled_features.extend(list(sampled_features))
            oversampled_labels.extend([l] * samples_per_fit)
    return np.array(oversampled_features), np.array(oversampled_labels)


def normalize_features(features, mean=None, std=None):
    """Normalizes the features for feeding into the neural network.

    Parameters
    ----------
    features : list
        Input features.
    mean : ndarray, optional
        Mean values for normalization. Defaults to None.
    std : ndarray, optional
        Standard deviation values for normalization. Defaults to None.

    Returns
    -------
    tuple of np.ndarray
        Tuple containing normalized features, mean values, and standard
        deviation values.
    """
    if mean is None:
        mean = features.mean(axis=-2)
    if std is None:
        std = features.std(axis=-2)

    #print(mean, std)
    return (features - mean) / std, mean, std<|MERGE_RESOLUTION|>--- conflicted
+++ resolved
@@ -111,11 +111,7 @@
     print()
 
 
-<<<<<<< HEAD
-def oversample_using_posteriors(ztf_names, labels, goal_per_class):
-=======
-def oversample_using_posteriors(lc_names, labels, chis, goal_per_class, fits_dir):
->>>>>>> 4712e71e
+def oversample_using_posteriors(ztf_names, labels, goal_per_class, fits_dir):
     """Oversamples, drawing from posteriors of a certain fit.
 
     Parameters
@@ -126,6 +122,8 @@
         List of labels.
     goal_per_class : int
         Number of samples per class.
+    fits_dir : str
+        Where fit parameters are stored.
 
     Returns
     -------
