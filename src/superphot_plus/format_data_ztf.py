--- conflicted
+++ resolved
@@ -118,11 +118,7 @@
     print()
 
 
-<<<<<<< HEAD
-def oversample_using_posteriors(lc_names, labels, goal_per_class, fits_dir=None):
-=======
 def oversample_using_posteriors(lc_names, labels, goal_per_class, fits_dir, sampler=None):
->>>>>>> 0031a27f
     """Oversamples, drawing from posteriors of a certain fit.
 
     Parameters
@@ -135,6 +131,8 @@
         Number of samples per class.
     fits_dir : str
         Where fit parameters are stored.
+    sampler: str
+        The name of the sampler to use.
 
     Returns
     -------
