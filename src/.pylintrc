[MAIN]

# Analyse import fallback blocks. This can be used to support both Python 2 and
# 3 compatible code, which means that the block might have code that exists
# only in one or another interpreter, leading to false positives when analysed.
analyse-fallback-blocks=no

# Clear in-memory caches upon conclusion of linting. Useful if running pylint
# in a server-like mode.
clear-cache-post-run=no

# Load and enable all available extensions. Use --list-extensions to see a list
# all available extensions.
#enable-all-extensions=

# In error mode, messages with a category besides ERROR or FATAL are
# suppressed, and no reports are done by default. Error mode is compatible with
# disabling specific errors.
#errors-only=

# Always return a 0 (non-error) status code, even if lint errors are found.
# This is primarily useful in continuous integration scripts.
#exit-zero=

# A comma-separated list of package or module names from where C extensions may
# be loaded. Extensions are loading into the active Python interpreter and may
# run arbitrary code.
extension-pkg-allow-list=extinction

# A comma-separated list of package or module names from where C extensions may
# be loaded. Extensions are loading into the active Python interpreter and may
# run arbitrary code. (This is an alternative name to extension-pkg-allow-list
# for backward compatibility.)
extension-pkg-whitelist=

# Return non-zero exit code if any of these messages/categories are detected,
# even if score is above --fail-under value. Syntax same as enable. Messages
# specified are enabled, while categories only check already-enabled messages.
fail-on=

# Specify a score threshold under which the program will exit with error.
fail-under=10

# Interpret the stdin as a python script, whose filename needs to be passed as
# the module_or_package argument.
#from-stdin=

# Files or directories to be skipped. They should be base names, not paths.
ignore=CVS

# Add files or directories matching the regular expressions patterns to the
# ignore-list. The regex matches against paths and can be in Posix or Windows
# format. Because '\\' represents the directory delimiter on Windows systems,
# it can't be used as an escape character.
ignore-paths=

# Files or directories matching the regular expression patterns are skipped.
# The regex matches against base names, not paths.
ignore-patterns=_version.py

# List of module names for which member attributes should not be checked
# (useful for modules/projects where namespaces are manipulated during runtime
# and thus existing member attributes cannot be deduced by static analysis). It
# supports qualified module names, as well as Unix pattern matching.
ignored-modules=

# Python code to execute, usually for sys.path manipulation such as
# pygtk.require().
#init-hook=

# Use multiple processes to speed up Pylint. Specifying 0 will auto-detect the
# number of processors available to use, and will cap the count on Windows to
# avoid hangs.
jobs=1

# Control the amount of potential inferred values when inferring a single
# object. This can help the performance when dealing with large functions or
# complex, nested conditions.
limit-inference-results=100

# List of plugins (as comma separated values of python module names) to load,
# usually to register additional checkers.
load-plugins=

# Pickle collected data for later comparisons.
persistent=yes

# Minimum Python version to use for version dependent checks. Will default to
# the version used to run pylint.
py-version=3.9

# Discover python modules and packages in the file system subtree.
recursive=no

# When enabled, pylint would attempt to guess common misconfiguration and emit
# user-friendly hints instead of false-positive error messages.
suggestion-mode=yes

# Allow loading of arbitrary C extensions. Extensions are imported into the
# active Python interpreter and may run arbitrary code.
unsafe-load-any-extension=no

# In verbose mode, extra non-checker-related info will be displayed.
#verbose=


[BASIC]

# Naming style matching correct argument names.
argument-naming-style=snake_case

# Regular expression matching correct argument names. Overrides argument-
# naming-style. If left empty, argument names will be checked with the set
# naming style.
#argument-rgx=

# Naming style matching correct attribute names.
attr-naming-style=snake_case

# Regular expression matching correct attribute names. Overrides attr-naming-
# style. If left empty, attribute names will be checked with the set naming
# style.
#attr-rgx=

# Bad variable names which should always be refused, separated by a comma.
bad-names=foo,
          bar,
          baz,
          toto,
          tutu,
          tata

# Bad variable names regexes, separated by a comma. If names match any regex,
# they will always be refused
bad-names-rgxs=

# Naming style matching correct class attribute names.
class-attribute-naming-style=any

# Regular expression matching correct class attribute names. Overrides class-
# attribute-naming-style. If left empty, class attribute names will be checked
# with the set naming style.
#class-attribute-rgx=

# Naming style matching correct class constant names.
class-const-naming-style=UPPER_CASE

# Regular expression matching correct class constant names. Overrides class-
# const-naming-style. If left empty, class constant names will be checked with
# the set naming style.
#class-const-rgx=

# Naming style matching correct class names.
class-naming-style=PascalCase

# Regular expression matching correct class names. Overrides class-naming-
# style. If left empty, class names will be checked with the set naming style.
#class-rgx=

# Naming style matching correct constant names.
const-naming-style=UPPER_CASE

# Regular expression matching correct constant names. Overrides const-naming-
# style. If left empty, constant names will be checked with the set naming
# style.
#const-rgx=

# Minimum line length for functions/classes that require docstrings, shorter
# ones are exempt.
docstring-min-length=-1

# Naming style matching correct function names.
function-naming-style=snake_case

# Regular expression matching correct function names. Overrides function-
# naming-style. If left empty, function names will be checked with the set
# naming style.
#function-rgx=

# Good variable names which should always be accepted, separated by a comma.
good-names=i,
           j,
           k,
           ex,
           Run,
<<<<<<< HEAD
           _,
           x,
           y,
           z
=======
           ra,
           _
>>>>>>> 0031a27f

# Good variable names regexes, separated by a comma. If names match any regex,
# they will always be accepted
good-names-rgxs=

# Include a hint for the correct naming format with invalid-name.
include-naming-hint=no

# Naming style matching correct inline iteration names.
inlinevar-naming-style=any

# Regular expression matching correct inline iteration names. Overrides
# inlinevar-naming-style. If left empty, inline iteration names will be checked
# with the set naming style.
#inlinevar-rgx=

# Naming style matching correct method names.
method-naming-style=snake_case

# Regular expression matching correct method names. Overrides method-naming-
# style. If left empty, method names will be checked with the set naming style.
#method-rgx=

# Naming style matching correct module names.
module-naming-style=snake_case

# Regular expression matching correct module names. Overrides module-naming-
# style. If left empty, module names will be checked with the set naming style.
#module-rgx=

# Colon-delimited sets of names that determine each other's naming style when
# the name regexes allow several styles.
name-group=

# Regular expression which should only match function or class names that do
# not require a docstring.
no-docstring-rgx=^_

# List of decorators that produce properties, such as abc.abstractproperty. Add
# to this list to register other decorators that produce valid properties.
# These decorators are taken in consideration only for invalid-name.
property-classes=abc.abstractproperty

# Regular expression matching correct type variable names. If left empty, type
# variable names will be checked with the set naming style.
#typevar-rgx=

# Naming style matching correct variable names.
variable-naming-style=snake_case

# Regular expression matching correct variable names. Overrides variable-
# naming-style. If left empty, variable names will be checked with the set
# naming style.
#variable-rgx=


[CLASSES]

# Warn about protected attribute access inside special methods
check-protected-access-in-special-methods=no

# List of method names used to declare (i.e. assign) instance attributes.
defining-attr-methods=__init__,
                      __new__,
                      setUp,
                      __post_init__

# List of member names, which should be excluded from the protected access
# warning.
exclude-protected=_asdict,
                  _fields,
                  _replace,
                  _source,
                  _make

# List of valid names for the first argument in a class method.
valid-classmethod-first-arg=cls

# List of valid names for the first argument in a metaclass class method.
valid-metaclass-classmethod-first-arg=mcs


[DESIGN]

# List of regular expressions of class ancestor names to ignore when counting
# public methods (see R0903)
exclude-too-few-public-methods=

# List of qualified class names to ignore when counting class parents (see
# R0901)
ignored-parents=

# Maximum number of arguments for function / method.
max-args=10

# Maximum number of attributes for a class (see R0902).
max-attributes=7

# Maximum number of boolean expressions in an if statement (see R0916).
max-bool-expr=5

# Maximum number of branch for function / method body.
max-branches=12

# Maximum number of locals for function / method body.
max-locals=30

# Maximum number of parents for a class (see R0901).
max-parents=7

# Maximum number of public methods for a class (see R0904).
max-public-methods=20

# Maximum number of return / yield for function / method body.
max-returns=6

# Maximum number of statements in function / method body.
max-statements=50

# Minimum number of public methods for a class (see R0903).
min-public-methods=2


[EXCEPTIONS]

# Exceptions that will emit a warning when caught.
overgeneral-exceptions=builtins.BaseException,builtins.Exception


[FORMAT]

# Expected format of line ending, e.g. empty (any line ending), LF or CRLF.
expected-line-ending-format=

# Regexp for a line that is allowed to be longer than the limit.
ignore-long-lines=^\s*(# )?<?https?://\S+>?$

# Number of spaces of indent required inside a hanging or continued line.
indent-after-paren=4

# String used as indentation unit. This is usually "    " (4 spaces) or "\t" (1
# tab).
indent-string='    '

# Maximum number of characters on a single line.
max-line-length=110

# Maximum number of lines in a module.
max-module-lines=1000

# Allow the body of a class to be on the same line as the declaration if body
# contains single statement.
single-line-class-stmt=no

# Allow the body of an if to be on the same line as the test if there is no
# else.
single-line-if-stmt=no


[IMPORTS]

# List of modules that can be imported at any level, not just the top level
# one.
allow-any-import-level=

# Allow explicit reexports by alias from a package __init__.
allow-reexport-from-package=no

# Allow wildcard imports from modules that define __all__.
allow-wildcard-with-all=no

# Deprecated modules which should not be used, separated by a comma.
deprecated-modules=

# Output a graph (.gv or any supported image format) of external dependencies
# to the given file (report RP0402 must not be disabled).
ext-import-graph=

# Output a graph (.gv or any supported image format) of all (i.e. internal and
# external) dependencies to the given file (report RP0402 must not be
# disabled).
import-graph=

# Output a graph (.gv or any supported image format) of internal dependencies
# to the given file (report RP0402 must not be disabled).
int-import-graph=

# Force import order to recognize a module as part of the standard
# compatibility libraries.
known-standard-library=

# Force import order to recognize a module as part of a third party library.
known-third-party=enchant

# Couples of modules and preferred modules, separated by a comma.
preferred-modules=


[LOGGING]

# The type of string formatting that logging methods do. `old` means using %
# formatting, `new` is for `{}` formatting.
logging-format-style=old

# Logging modules to check that the string format arguments are in logging
# function parameter format.
logging-modules=logging


[MESSAGES CONTROL]

# Only show warnings with the listed confidence levels. Leave empty to show
# all. Valid levels: HIGH, CONTROL_FLOW, INFERENCE, INFERENCE_FAILURE,
# UNDEFINED.
confidence=HIGH,
           CONTROL_FLOW,
           INFERENCE,
           INFERENCE_FAILURE,
           UNDEFINED

# Disable the message, report, category or checker with the given id(s). You
# can either give multiple identifiers separated by comma (,) or put this
# option multiple times (only on the command line, not in the configuration
# file where it should appear only once). You can also use "--disable=all" to
# disable everything first and then re-enable specific checks. For example, if
# you want to run only the similarities checker, you can use "--disable=all
# --enable=similarities". If you want to run only the classes checker, but have
# no Warning level messages displayed, use "--disable=all --enable=classes
# --disable=W".
disable=raw-checker-failed,
        bad-inline-option,
        locally-disabled,
        file-ignored,
        suppressed-message,
        useless-suppression,
        deprecated-pragma,
        use-symbolic-message-instead,
        missing-module-docstring,
        unnecessary-pass,
        invalid-name,
        bare-except,


# Enable the message, report, category or checker with the given id(s). You can
# either give multiple identifier separated by comma (,) or put this option
# multiple time (only on the command line, not in the configuration file where
# it should appear only once). See also the "--disable" option for examples.
enable=c-extension-no-member


[METHOD_ARGS]

# List of qualified names (i.e., library.method) which require a timeout
# parameter e.g. 'requests.api.get,requests.api.post'
timeout-methods=requests.api.delete,requests.api.get,requests.api.head,requests.api.options,requests.api.patch,requests.api.post,requests.api.put,requests.api.request


[MISCELLANEOUS]

# List of note tags to take in consideration, separated by a comma.
notes=FIXME,
      XXX,
      TODO

# Regular expression of note tags to take in consideration.
notes-rgx=


[REFACTORING]

# Maximum number of nested blocks for function / method body
max-nested-blocks=5

# Complete name of functions that never returns. When checking for
# inconsistent-return-statements if a never returning function is called then
# it will be considered as an explicit return statement and no message will be
# printed.
never-returning-functions=sys.exit,argparse.parse_error


[REPORTS]

# Python expression which should return a score less than or equal to 10. You
# have access to the variables 'fatal', 'error', 'warning', 'refactor',
# 'convention', and 'info' which contain the number of messages in each
# category, as well as 'statement' which is the total number of statements
# analyzed. This score is used by the global evaluation report (RP0004).
evaluation=max(0, 0 if fatal else 10.0 - ((float(5 * error + warning + refactor + convention) / statement) * 10))

# Template used to display messages. This is a python new-style format string
# used to format the message information. See doc for all details.
msg-template=

# Set the output format. Available formats are text, parseable, colorized, json
# and msvs (visual studio). You can also give a reporter class, e.g.
# mypackage.mymodule.MyReporterClass.
#output-format=

# Tells whether to display a full report or only the messages.
reports=no

# Activate the evaluation score.
score=yes


[SIMILARITIES]

# Comments are removed from the similarity computation
ignore-comments=yes

# Docstrings are removed from the similarity computation
ignore-docstrings=yes

# Imports are removed from the similarity computation
ignore-imports=yes

# Signatures are removed from the similarity computation
ignore-signatures=yes

# Minimum lines number of a similarity.
min-similarity-lines=4


[SPELLING]

# Limits count of emitted suggestions for spelling mistakes.
max-spelling-suggestions=4

# Spelling dictionary name. Available dictionaries: none. To make it work,
# install the 'python-enchant' package.
spelling-dict=

# List of comma separated words that should be considered directives if they
# appear at the beginning of a comment and should not be checked.
spelling-ignore-comment-directives=fmt: on,fmt: off,noqa:,noqa,nosec,isort:skip,mypy:

# List of comma separated words that should not be checked.
spelling-ignore-words=

# A path to a file that contains the private dictionary; one word per line.
spelling-private-dict-file=

# Tells whether to store unknown words to the private dictionary (see the
# --spelling-private-dict-file option) instead of raising a message.
spelling-store-unknown-words=no


[STRING]

# This flag controls whether inconsistent-quotes generates a warning when the
# character used as a quote delimiter is used inconsistently within a module.
check-quote-consistency=no

# This flag controls whether the implicit-str-concat should generate a warning
# on implicit string concatenation in sequences defined over several lines.
check-str-concat-over-line-jumps=no


[TYPECHECK]

# List of decorators that produce context managers, such as
# contextlib.contextmanager. Add to this list to register other decorators that
# produce valid context managers.
contextmanager-decorators=contextlib.contextmanager

# List of members which are set dynamically and missed by pylint inference
# system, and so shouldn't trigger E1101 when accessed. Python regular
# expressions are accepted.
generated-members=torch.*

# Tells whether to warn about missing members when the owner of the attribute
# is inferred to be None.
ignore-none=yes

# This flag controls whether pylint should warn about no-member and similar
# checks whenever an opaque object is returned when inferring. The inference
# can return multiple potential results while evaluating a Python object, but
# some branches might not be evaluated, which results in partial inference. In
# that case, it might be useful to still emit no-member and other checks for
# the rest of the inferred objects.
ignore-on-opaque-inference=yes

# List of symbolic message names to ignore for Mixin members.
ignored-checks-for-mixins=no-member,
                          not-async-context-manager,
                          not-context-manager,
                          attribute-defined-outside-init

# List of class names for which member attributes should not be checked (useful
# for classes with dynamically set attributes). This supports the use of
# qualified names.
ignored-classes=optparse.Values,thread._local,_thread._local,argparse.Namespace

# Show a hint with possible names when a member name was not found. The aspect
# of finding the hint is based on edit distance.
missing-member-hint=yes

# The minimum edit distance a name should have in order to be considered a
# similar match for a missing member name.
missing-member-hint-distance=1

# The total number of similar names that should be taken in consideration when
# showing a hint for a missing member.
missing-member-max-choices=1

# Regex pattern to define which classes are considered mixins.
mixin-class-rgx=.*[Mm]ixin

# List of decorators that change the signature of a decorated function.
signature-mutators=


[VARIABLES]

# List of additional names supposed to be defined in builtins. Remember that
# you should avoid defining new builtins when possible.
additional-builtins=

# Tells whether unused global variables should be treated as a violation.
allow-global-unused-variables=yes

# List of names allowed to shadow builtins
allowed-redefined-builtins=

# List of strings which can identify a callback function by name. A callback
# name must start or end with one of those strings.
callbacks=cb_,
          _cb

# A regular expression matching the name of dummy variables (i.e. expected to
# not be used).
dummy-variables-rgx=_+$|(_[a-zA-Z0-9_]*[a-zA-Z0-9]+?$)|dummy|^ignored_|^unused_

# Argument names that match this expression will be ignored.
ignored-argument-names=_.*|^ignored_|^unused_

# Tells whether we should check for unused import in __init__ files.
init-import=no

# List of qualified module names which can have objects that can redefine
# builtins.
redefining-builtins-modules=six.moves,past.builtins,future.builtins,builtins,io<|MERGE_RESOLUTION|>--- conflicted
+++ resolved
@@ -183,15 +183,8 @@
            k,
            ex,
            Run,
-<<<<<<< HEAD
-           _,
-           x,
-           y,
-           z
-=======
            ra,
            _
->>>>>>> 0031a27f
 
 # Good variable names regexes, separated by a comma. If names match any regex,
 # they will always be accepted
